---
title: "CREATE TABLE"
description: "`CREATE TABLE` creates a non-streaming, in-memory data source."
menu:
  main:
    parent: 'sql'
---

`CREATE TABLE` creates a non-streaming, in-memory data source.

<<<<<<< HEAD
**Note that CREATE TABLE is currently only available in the developer (unstable) builds**
=======
{{< warning >}}
At the moment, tables do not persist any data that is inserted. This means that restarting a
Materialize instance will lose any data that was previously stored in a table.
{{< /warning >}}
>>>>>>> 142a115d

## Conceptual framework

Tables store non-streaming data that is inserted via [INSERT](../insert) statements.

### When to create a table

You might want to create a table when...

- Manually inserting rows of data into Materialize.
- Testing Materialize's features without setting up a data stream.

## Syntax

{{< diagram "create-table.svg" >}}

Field | Use
------|-----
_table&lowbar;name_ | A name for the table.
_col&lowbar;name_ | The name of the column to be created in the table.
_col&lowbar;type_ | The data type of the column indicated by _col_name_.
**NOT NULL** | Do not allow the column to contain _NULL_ values. Columns without this constraint can contain _NULL_ values.

## Details

### Restrictions

Tables do not persist any data that is inserted. This means that restarting a
Materialize instance will lose any data that was previously stored in a table.

Additionally, tables do not currently support:
    - Primary keys
    - Unique constraints
    - Check constraints
    - Default column values
    - Insert statements that use anything other than a `VALUES` clause, such as
      `INSERT INTO ... SELECT`
    - `UPDATE ...` and `DELETE` statements

## Examples

### Creating a table

We can create a table `t` with the following statement:

```sql
CREATE TABLE t (a int, b text NOT NULL);
```

Once a table is created, we can inspect the table with various `SHOW` commands.

```sql
SHOW TABLES;
TABLES
------
t

SHOW COLUMNS IN t;
Field      Nullable  Type
-------------------------
a          YES       int4
b          NO        text
```

## Related pages

- [`INSERT`](../insert)
- [`DROP TABLE`](../drop-table)<|MERGE_RESOLUTION|>--- conflicted
+++ resolved
@@ -8,14 +8,15 @@
 
 `CREATE TABLE` creates a non-streaming, in-memory data source.
 
-<<<<<<< HEAD
-**Note that CREATE TABLE is currently only available in the developer (unstable) builds**
-=======
+{{< warning >}}
+**Note that CREATE TABLE is currently only available in the [developer](https://mtrlz.dev/) (unstable) builds**
+{{< /warning >}}
+
 {{< warning >}}
 At the moment, tables do not persist any data that is inserted. This means that restarting a
 Materialize instance will lose any data that was previously stored in a table.
 {{< /warning >}}
->>>>>>> 142a115d
+
 
 ## Conceptual framework
 
