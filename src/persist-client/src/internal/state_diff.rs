--- conflicted
+++ resolved
@@ -323,7 +323,7 @@
 
     // Intentionally not even pub(crate) because all callers should use
     // [Self::apply_diffs].
-    fn apply_diff(&mut self, _metrics: &Metrics, diff: StateDiff<T>) -> Result<(), String> {
+    fn apply_diff(&mut self, metrics: &Metrics, diff: StateDiff<T>) -> Result<(), String> {
         // Deconstruct diff so we get a compile failure if new fields are added.
         let StateDiff {
             applier_version: diff_applier_version,
@@ -395,14 +395,7 @@
                 Delete(_) => return Err("cannot delete since field".to_string()),
             }
         }
-<<<<<<< HEAD
         trace.apply_diffs(diff_spine_batches, diff_spine_levels)?;
-=======
-        if !diff_spine.is_empty() {
-            apply_diffs_spine(metrics, diff_spine, trace)?;
-            debug_assert_eq!(trace.validate(), Ok(()), "{:?}", trace);
-        }
->>>>>>> 12cb28d0
 
         // There's various sanity checks that this method could run (e.g. since,
         // upper, seqno_since, etc don't regress or that diff.latest_rollup ==
