// Copyright Materialize, Inc. and contributors. All rights reserved.
//
// Use of this software is governed by the Business Source License
// included in the LICENSE file.
//
// As of the Change Date specified in that file, in accordance with
// the Business Source License, use of this software will be governed
// by the Apache License, Version 2.0.

//! An append-only collection of compactable update batches. The Spine below is
//! a fork of Differential Dataflow's [Spine] with minimal modifications. The
//! original Spine code is designed for incremental (via "fuel"ing) synchronous
//! merge of in-memory batches. Persist doesn't want compaction to block
//! incoming writes and, in fact, may in the future elect to push the work of
//! compaction onto another machine entirely via RPC. As a result, we abuse the
//! Spine code as follows:
//!
//! [Spine]: differential_dataflow::trace::implementations::spine_fueled::Spine
//!
//! - The normal Spine works in terms of [Batch] impls. A `Batch` is added to
//!   the Spine. As progress is made, the Spine will merge two batches together
//!   by: constructing a [Batch::Merger], giving it bits of fuel to
//!   incrementally perform the merge (which spreads out the work, keeping
//!   latencies even), and then once it's done fueling extracting the new single
//!   output `Batch` and discarding the inputs.
//! - Persist instead represents a batch of blob data with a [HollowBatch]
//!   pointer which contains the normal `Batch` metadata plus the keys necessary
//!   to retrieve the updates.
//! - [SpineBatch] wraps `HollowBatch` and has a [FuelingMerge] companion
//!   (analogous to `Batch::Merger`) that allows us to represent a merge as it
//!   is fueling. Normally, this would represent real incremental compaction
//!   progress, but in persist, it's simply a bookkeeping mechanism. Once fully
//!   fueled, the `FuelingMerge` is turned into a [SpineBatch::Fueled] variant,
//!   which to the Spine is indistinguishable from a merged batch. At this
//!   point, it is eligible for asynchronous compaction and a `FueledMergeReq`
//!   is generated.
//! - At any later point, this request may be answered via
//!   [Trace::apply_merge_res]. This internally replaces the
//!   `SpineBatch::Fueled` with a `SpineBatch::Merged`, which has no effect on
//!   the `Spine` but replaces the metadata in persist's state to point at the
//!   new batch.
//! - `SpineBatch` is explictly allowed to accumulate a list of `HollowBatch`s.
//!   This decouples compaction from Spine progress and also allows us to reduce
//!   write amplification by merging `N` batches at once where `N` can be
//!   greater than 2.
//!
//! [Batch]: differential_dataflow::trace::Batch
//! [Batch::Merger]: differential_dataflow::trace::Batch::Merger

use std::collections::BTreeMap;
use std::fmt::Debug;
use std::sync::Arc;

use differential_dataflow::lattice::Lattice;
use differential_dataflow::trace::Description;
use mz_ore::cast::CastFrom;
#[allow(unused_imports)] // False positive.
use mz_ore::fmt::FormatBuffer;
use mz_persist_types::Codec64;
use mz_proto::{IntoRustIfSome, ProtoType, RustType, TryFromProtoError};
use timely::progress::frontier::AntichainRef;
use timely::progress::{Antichain, Timestamp};
use timely::PartialOrder;

use crate::internal::state::{HollowBatch, ProtoIdSpineBatch, ProtoTrace};
use crate::internal::state_diff::{apply_diffs_map, StateFieldDiff};

#[derive(Debug, Clone, PartialEq)]
pub struct FueledMergeReq<T> {
    pub desc: Description<T>,
    pub inputs: Vec<Arc<IdHollowBatch<T>>>,
}

#[derive(Debug)]
pub struct FueledMergeRes<T> {
    pub output: HollowBatch<T>,
}

/// An append-only collection of compactable update batches.
///
/// In an effort to keep our fork of Spine as close as possible to the original,
/// we push as many changes as possible into this wrapper.
#[derive(Debug, Clone)]
pub struct Trace<T> {
    spine: Spine<T>,
}

#[cfg(any(test, debug_assertions))]
impl<T: PartialEq> PartialEq for Trace<T> {
    fn eq(&self, other: &Self) -> bool {
        // Deconstruct self and other so we get a compile failure if new fields
        // are added.
        let Trace { spine: _ } = self;
        let Trace { spine: _ } = other;

        // Intentionally use HollowBatches for this comparison so we ignore
        // differences in spine layers.
        let (mut self_batches, mut other_batches) = (Vec::new(), Vec::new());
        self.map_batches(|b| self_batches.push(b));
        other.map_batches(|b| other_batches.push(b));

        self_batches == other_batches
    }
}

impl<T: Timestamp + Lattice> Default for Trace<T> {
    fn default() -> Self {
        Self {
            spine: Spine::new(),
        }
    }
}

impl<T> Trace<T> {
    pub fn since(&self) -> &Antichain<T> {
        &self.spine.since
    }

    pub fn upper(&self) -> &Antichain<T> {
        &self.spine.upper
    }

    pub fn map_batches<'a, F: FnMut(&'a HollowBatch<T>)>(&'a self, mut f: F) {
        self.spine.map_batches(move |b| match b {
            SpineBatch::Merged(b) => f(&b.batch),
            SpineBatch::Fueled { parts, .. } => {
                for b in parts.iter() {
                    f(&b.batch);
                }
            }
        })
    }

    #[must_use]
    pub fn batches<'a>(&'a self) -> impl IntoIterator<Item = &'a HollowBatch<T>> {
        // It should be possible to do this without the Vec.
        let mut batches = Vec::new();
        self.map_batches(|b| batches.push(b));
        batches
    }

    pub fn num_spine_batches(&self) -> usize {
        let mut ret = 0;
        self.spine.map_batches(|_| ret += 1);
        ret
    }

    #[cfg(test)]
    pub fn num_hollow_batches(&self) -> usize {
        let mut ret = 0;
        self.map_batches(|_| ret += 1);
        ret
    }

    #[cfg(test)]
    pub fn num_updates(&self) -> usize {
        let mut ret = 0;
        self.map_batches(|b| ret += b.len);
        ret
    }
}

impl<T: Timestamp + Lattice> Trace<T> {
    pub fn downgrade_since(&mut self, since: &Antichain<T>) {
        self.spine.since.clone_from(since);
    }

    #[must_use]
    pub fn push_batch(&mut self, batch: HollowBatch<T>) -> Vec<FueledMergeReq<T>> {
        let mut merge_reqs = Vec::new();
        self.spine.insert(
            batch,
            &mut SpineLog::Enabled {
                merge_reqs: &mut merge_reqs,
            },
        );
        debug_assert_eq!(self.spine.validate(), Ok(()), "{:?}", self);
        // Spine::roll_up (internally used by insert) clears all batches out of
        // levels below a target by walking up from level 0 and merging each
        // level into the next (providing the necessary fuel). In practice, this
        // means we'll get a series of requests like `(a, b), (a, b, c), ...`.
        // It's a waste to do all of these (we'll throw away the results), so we
        // filter out any that are entirely covered by some other request.
        Self::remove_redundant_merge_reqs(merge_reqs)
    }

    /// The same as [Self::push_batch] but without the `FueledMergeReq`s, which
    /// account for a surprising amount of cpu in prod. #18368
    pub(crate) fn push_batch_no_merge_reqs(&mut self, batch: HollowBatch<T>) {
        self.spine.insert(batch, &mut SpineLog::Disabled);
<<<<<<< HEAD
        debug_assert_eq!(self.spine.validate(), Ok(()), "{:?}", self);
=======
    }

    /// Validates invariants.
    ///
    /// See `Spine::validate` for details.
    pub fn validate(&self) -> Result<(), String> {
        self.spine.validate()
>>>>>>> 12cb28d0
    }

    pub fn apply_merge_res(&mut self, res: &FueledMergeRes<T>) -> ApplyMergeResult {
        for batch in self.spine.merging.iter_mut().rev() {
            match batch {
                MergeState::Double(MergeVariant::InProgress(batch1, batch2, _)) => {
                    let result = batch1.maybe_replace(res);
                    if result.matched() {
                        return result;
                    }
                    let result = batch2.maybe_replace(res);
                    if result.matched() {
                        return result;
                    }
                }
                MergeState::Double(MergeVariant::Complete(Some(batch))) => {
                    let result = batch.maybe_replace(res);
                    if result.matched() {
                        return result;
                    }
                }
                MergeState::Single(Some(batch)) => {
                    let result = batch.maybe_replace(res);
                    if result.matched() {
                        return result;
                    }
                }
                _ => {}
            }
        }
        ApplyMergeResult::NotAppliedNoMatch
    }

    pub(crate) fn all_fueled_merge_reqs(&self) -> Vec<FueledMergeReq<T>> {
        let mut reqs = Vec::new();
        self.spine.map_batches(|b| match b {
            SpineBatch::Merged(_) => {} // No-op.
            SpineBatch::Fueled { desc, parts, .. } => reqs.push(FueledMergeReq {
                desc: desc.clone(),
                inputs: parts.clone(),
            }),
        });
        reqs
    }

    // This is only called with the results of one `insert` and so the length of
    // `merge_reqs` is bounded by the number of levels in the spine (or possibly
    // some small constant multiple?). The number of levels is logarithmic in
    // number of updates in the spine, so this number should stay very small. As
    // a result, we simply use the naive O(n^2) algorithm here instead of doing
    // anything fancy with e.g. interval trees.
    fn remove_redundant_merge_reqs(
        mut merge_reqs: Vec<FueledMergeReq<T>>,
    ) -> Vec<FueledMergeReq<T>> {
        // Returns true if b0 covers b1, false otherwise.
        fn covers<T: PartialOrder>(b0: &FueledMergeReq<T>, b1: &FueledMergeReq<T>) -> bool {
            PartialOrder::less_equal(b0.desc.lower(), b1.desc.lower())
                && PartialOrder::less_equal(b1.desc.upper(), b0.desc.upper())
                && b0.desc.since() == b1.desc.since()
        }

        let mut ret = Vec::<FueledMergeReq<T>>::with_capacity(merge_reqs.len());
        // In practice, merge_reqs will come in sorted such that the "large"
        // requests are later. Take advantage of this by processing back to
        // front.
        while let Some(merge_req) = merge_reqs.pop() {
            let covered = ret.iter().any(|r| covers(r, &merge_req));
            if !covered {
                // Now check if anything we've already staged is covered by this
                // new req. In practice, the merge_reqs come in sorted and so
                // this `retain` is a no-op.
                ret.retain(|r| !covers(&merge_req, r));
                ret.push(merge_req);
            }
        }
        ret
    }

    #[allow(dead_code)]
    pub fn describe(&self) -> String {
        let mut s = Vec::new();
        for b in self.spine.merging.iter().rev() {
            match b {
                MergeState::Vacant
                | MergeState::Single(None)
                | MergeState::Double(MergeVariant::Complete(None)) => s.push("_".to_owned()),
                MergeState::Single(Some(x))
                | MergeState::Double(MergeVariant::Complete(Some(x))) => s.push(x.describe(false)),
                MergeState::Double(MergeVariant::InProgress(b0, b1, m)) => s.push(format!(
                    "f{}/{}({}+{})",
                    m.remaining_work,
                    b0.len() + b1.len(),
                    b0.describe(false),
                    b1.describe(false),
                )),
            }
        }
        s.join(" ")
    }
<<<<<<< HEAD
}

impl<T: Timestamp + Lattice + Codec64> Trace<T> {
    pub fn diff(
        &self,
        other: &Trace<T>,
        batches: &mut Vec<StateFieldDiff<SpineId, ThinSpineBatch<T>>>,
        levels: &mut Vec<StateFieldDiff<usize, SpineLevel<T>>>,
    ) {
        // WIP do this without the Clones and BTreeMaps
        let self_batches = self.batches_map().collect::<BTreeMap<_, _>>();
        let other_batches = other.batches_map().collect::<BTreeMap<_, _>>();
        super::state_diff::diff_field_sorted_iter(
            self_batches.iter(),
            other_batches.iter(),
            batches,
        );

        // WIP do this without the Clones and BTreeMaps
        let self_levels = self.levels_map().collect::<BTreeMap<_, _>>();
        let other_levels = other.levels_map().collect::<BTreeMap<_, _>>();
        super::state_diff::diff_field_sorted_iter(self_levels.iter(), other_levels.iter(), levels);

        // tracing::info!(
        //     "diffing trace\n  batches={:?}\n  levels={:?}\n   self_batches={:?}\n  other_batches={:?}\n   self_levels={:?}\n  other_levels={:?}\n  before={}\n   after={}\n",
        //     batches,
        //     levels,
        //     self_batches,
        //     other_batches,
        //     self_levels,
        //     other_levels,
        //     self.describe(),
        //     other.describe(),
        // );
    }

    fn batches_map(&self) -> impl Iterator<Item = (SpineId, ThinSpineBatch<T>)> + '_ {
        fn into_proto<T: Timestamp + Lattice + Codec64>(
            x: &SpineBatch<T>,
        ) -> Vec<(SpineId, ThinSpineBatch<T>)> {
            match x {
                SpineBatch::Merged(x) => vec![(
                    x.id,
                    // WIP no clone
                    ThinSpineBatch::Hollow(x.batch.clone()),
                )],
                SpineBatch::Fueled {
                    id, desc, parts, ..
                } => {
                    let mut ret = vec![(
                        *id,
                        ThinSpineBatch::Fueled {
                            since: desc.since().clone(),
                        },
                    )];
                    for part in parts.iter() {
                        ret.push((part.id.clone(), ThinSpineBatch::Hollow(part.batch.clone())));
                    }
                    ret
                }
            }
        }
        // WIP use arrays/slices instead of vecs
        self.spine.merging.iter().flat_map(|x| match x {
            MergeState::Vacant
            | MergeState::Single(None)
            | MergeState::Double(MergeVariant::Complete(None)) => vec![],
            MergeState::Single(Some(x)) | MergeState::Double(MergeVariant::Complete(Some(x))) => {
                into_proto(x)
            }
            MergeState::Double(MergeVariant::InProgress(b0, b1, _m)) => {
                let mut ret = into_proto(b0);
                ret.append(&mut into_proto(b1));
                ret
            }
        })
    }

    fn levels_map(&self) -> impl Iterator<Item = (usize, SpineLevel<T>)> + '_ {
        self.spine
            .merging
            .iter()
            .enumerate()
            .flat_map(|(idx, x)| match x {
                MergeState::Vacant
                | MergeState::Single(None)
                | MergeState::Double(MergeVariant::Complete(None)) => None,
                MergeState::Single(Some(x))
                | MergeState::Double(MergeVariant::Complete(Some(x))) => {
                    Some((idx, SpineLevel::Single(x.id())))
                }
                MergeState::Double(MergeVariant::InProgress(b0, b1, m)) => {
                    // WIP remove the since clone
                    Some((
                        idx,
                        SpineLevel::Double(b0.id(), b1.id(), m.remaining_work, m.since.clone()),
                    ))
                }
            })
    }

    pub fn apply_diffs(
        &mut self,
        batches: Vec<StateFieldDiff<SpineId, ThinSpineBatch<T>>>,
        levels: Vec<StateFieldDiff<usize, SpineLevel<T>>>,
    ) -> Result<(), String> {
        // Fast path.
        if batches.is_empty() && levels.is_empty() {
            return Ok(());
        }

        // tracing::info!(
        //     "updating trace\n  batches={:?}\n  levels={:?}\n  before={}\n",
        //     batches,
        //     levels,
        //     self.describe(),
        // );

        let mut batches_map = self.batches_map().collect::<BTreeMap<_, _>>();
        apply_diffs_map("spine_batches", batches.clone(), &mut batches_map)?;
        let mut levels_map = self.levels_map().collect::<BTreeMap<_, _>>();
        apply_diffs_map("spine_levels", levels.clone(), &mut levels_map)?;

        let () = self.set_from_maps(batches_map, levels_map)?;
        self.spine.validate()
    }

    fn set_from_maps(
        &mut self,
        batches: BTreeMap<SpineId, ThinSpineBatch<T>>,
        levels: BTreeMap<usize, SpineLevel<T>>,
    ) -> Result<(), String> {
        // tracing::info!(
        //     "updating trace\n  batches_map={:?}\n  levels_map={:?}\n  before={}\n",
        //     batches,
        //     levels,
        //     self.describe(),
        // );

        fn get_spine_batch<T: Debug + Clone + PartialOrder>(
            by_id: &BTreeMap<SpineId, ThinSpineBatch<T>>,
            id: SpineId,
        ) -> Result<SpineBatch<T>, String> {
            // WIP remove clones
            let batch = by_id
                .get(&id)
                .ok_or_else(|| format!("missing batch {:?}: {:?}", id, by_id))?;
            let batch = match batch {
                ThinSpineBatch::Hollow(x) => SpineBatch::Merged(Arc::new(IdHollowBatch {
                    id,
                    batch: x.clone(),
                })),
                ThinSpineBatch::Fueled { since } => {
                    let mut parts = Vec::new();
                    let mut len = 0;
                    for (id2, x) in by_id.range(SpineId(id.0, id.0)..SpineId(id.1, id.1)) {
                        if id2 == &id {
                            // WIP hacks
                            continue;
                        }
                        let x = match get_spine_batch(by_id, id2.clone())? {
                            SpineBatch::Merged(x) => x,
                            SpineBatch::Fueled { .. } => todo!("WIP"),
                        };
                        len += x.batch.len;
                        parts.push(x);
                    }
                    let lower = parts
                        .first()
                        .unwrap_or_else(|| {
                            panic!("didn't find batches for {:?} in {:?}", id, by_id)
                        })
                        .batch
                        .desc
                        .lower()
                        .clone();
                    let upper = parts.last().expect("WIP").batch.desc.upper().clone();
                    let desc = Description::new(lower, upper, since.clone());
                    SpineBatch::Fueled {
                        id,
                        desc,
                        parts,
                        len,
                    }
                }
            };
            Ok(batch)
        }

        let mut merging = Vec::new();
        // WIP no clone
        for (idx, x) in levels.clone() {
            while merging.len() <= idx {
                merging.push(MergeState::Vacant);
            }
            merging[idx] = match x {
                SpineLevel::Single(x) => MergeState::Single(Some(get_spine_batch(&batches, x)?)),
                SpineLevel::Double(b0, b1, remaining_work, since) => {
                    let b0 = get_spine_batch(&batches, b0)?;
                    let b1 = get_spine_batch(&batches, b1)?;
                    MergeState::Double(MergeVariant::InProgress(
                        b0,
                        b1,
                        FuelingMerge {
                            remaining_work,
                            since,
                        },
                    ))
                }
            }
        }

        let before = self.describe();
        self.spine.merging = merging;
        // eprintln!(
        //     "WIP BEFORE RECALCULATE {:?} {:?}",
        //     self.spine.next_id, self.spine.upper
        // );
        self.wip_recalculate_upper();
        // eprintln!(
        //     "WIP AFTER RECALCULATE {:?} {:?}",
        //     self.spine.next_id, self.spine.upper
        // );

        // tracing::info!(
        //     "updated trace\n  batches={:?}\n  levels={:?}\n  before={}\n   after={}\n",
        //     batches,
        //     levels,
        //     before,
        //     self.describe()
        // );
        Ok(())
    }

    pub fn wip_recalculate_upper(&mut self) {
        for x in self.spine.merging.iter() {
            let x = match x {
                MergeState::Vacant
                | MergeState::Single(None)
                | MergeState::Double(MergeVariant::Complete(None)) => continue,
                MergeState::Single(Some(x))
                | MergeState::Double(MergeVariant::Complete(Some(x))) => x,
                MergeState::Double(MergeVariant::InProgress(_, x, _)) => x,
            };
            match x {
                SpineBatch::Merged(x) => {
                    self.spine.upper = x.batch.desc.upper().clone();
                    self.spine.next_id = x.id.1;
                }
                SpineBatch::Fueled { id, desc, .. } => {
                    self.spine.upper = desc.upper().clone();
                    self.spine.next_id = id.1;
                }
            }
            break;
        }
    }
}

#[derive(Debug, Clone, PartialEq)]
pub enum SpineLevel<T> {
    Single(SpineId),
    Double(SpineId, SpineId, usize, Antichain<T>),
}

#[derive(Debug, Clone, PartialEq)]
pub enum ThinSpineBatch<T> {
    Hollow(HollowBatch<T>),
    Fueled { since: Antichain<T> },
=======
>>>>>>> 12cb28d0
}

/// A log of what transitively happened during a Spine operation: e.g.
/// FueledMergeReqs were generated.
enum SpineLog<'a, T> {
    Enabled {
        merge_reqs: &'a mut Vec<FueledMergeReq<T>>,
    },
    Disabled,
}

#[derive(Debug, Clone, Copy, PartialEq, Eq, PartialOrd, Ord)]
pub struct SpineId(pub usize, pub usize);

#[derive(Debug, Clone, PartialEq)]
pub struct IdHollowBatch<T> {
    pub id: SpineId,
    pub batch: HollowBatch<T>,
}

#[derive(Debug, Clone, PartialEq)]
enum SpineBatch<T> {
    Merged(Arc<IdHollowBatch<T>>),
    Fueled {
        id: SpineId,
        desc: Description<T>,
        parts: Vec<Arc<IdHollowBatch<T>>>,
        // A cached version of parts.iter().map(|x| x.len).sum()
        len: usize,
    },
}

#[derive(Debug, Copy, Clone)]
pub enum ApplyMergeResult {
    AppliedExact,
    AppliedSubset,
    NotAppliedNoMatch,
    NotAppliedInvalidSince,
    NotAppliedTooManyUpdates,
}

impl ApplyMergeResult {
    pub fn applied(&self) -> bool {
        match self {
            ApplyMergeResult::AppliedExact | ApplyMergeResult::AppliedSubset => true,
            _ => false,
        }
    }
    pub fn matched(&self) -> bool {
        match self {
            ApplyMergeResult::AppliedExact
            | ApplyMergeResult::AppliedSubset
            | ApplyMergeResult::NotAppliedTooManyUpdates => true,
            _ => false,
        }
    }
}

impl<T: Timestamp + Lattice> SpineBatch<T> {
    pub fn lower(&self) -> &Antichain<T> {
        self.desc().lower()
    }

    pub fn upper(&self) -> &Antichain<T> {
        self.desc().upper()
    }

    fn id(&self) -> SpineId {
        match self {
            SpineBatch::Merged(b) => b.id,
            SpineBatch::Fueled { id, parts, .. } => {
<<<<<<< HEAD
                debug_assert_eq!(
                    parts.first().map(|x| x.id.0),
                    Some(id.0),
                    "{:?} vs {:?}",
                    id,
                    parts
                );
=======
                debug_assert_eq!(parts.first().map(|x| x.id.0), Some(id.0));
>>>>>>> 12cb28d0
                debug_assert_eq!(parts.last().map(|x| x.id.1), Some(id.1));
                *id
            }
        }
    }

    fn desc(&self) -> &Description<T> {
        match self {
            SpineBatch::Merged(b) => &b.batch.desc,
            SpineBatch::Fueled { desc, .. } => desc,
        }
    }

    pub fn len(&self) -> usize {
        match self {
            SpineBatch::Merged(b) => b.batch.len,
            // NB: This is an upper bound on len, we won't know for sure until
            // we compact it.
            SpineBatch::Fueled { len, parts, .. } => {
                // Sanity check the cached len value in debug mode, to hopefully
                // find any bugs with its maintenance.
                debug_assert_eq!(*len, parts.iter().map(|x| x.batch.len).sum::<usize>());
                *len
            }
        }
    }

    pub fn is_empty(&self) -> bool {
        self.len() == 0
    }

    pub fn empty(
        id: SpineId,
        lower: Antichain<T>,
        upper: Antichain<T>,
        since: Antichain<T>,
    ) -> Self {
        SpineBatch::Merged(Arc::new(IdHollowBatch {
            id,
            batch: HollowBatch {
                desc: Description::new(lower, upper, since),
                parts: vec![],
                len: 0,
                runs: vec![],
            },
        }))
    }

    pub fn begin_merge(
        b1: &Self,
        b2: &Self,
        compaction_frontier: Option<AntichainRef<T>>,
    ) -> FuelingMerge<T> {
        let mut since = b1.desc().since().join(b2.desc().since());
        if let Some(compaction_frontier) = compaction_frontier {
            since = since.join(&compaction_frontier.to_owned());
        }
        let remaining_work = b1.len() + b2.len();
        FuelingMerge {
            since,
            remaining_work,
        }
    }

<<<<<<< HEAD
    // WIP roundtrip the SpineId through FueledMergeReq/FueledMergeRes?
=======
    // TODO: Roundtrip the SpineId through FueledMergeReq/FueledMergeRes?
>>>>>>> 12cb28d0
    fn maybe_replace(&mut self, res: &FueledMergeRes<T>) -> ApplyMergeResult {
        // The spine's and merge res's sinces don't need to match (which could occur if Spine
        // has been reloaded from state due to compare_and_set mismatch), but if so, the Spine
        // since must be in advance of the merge res since.
        if !PartialOrder::less_equal(res.output.desc.since(), self.desc().since()) {
            return ApplyMergeResult::NotAppliedInvalidSince;
        }

        // If our merge result exactly matches a spine batch, we can swap it in directly
        let exact_match = res.output.desc.lower() == self.desc().lower()
            && res.output.desc.upper() == self.desc().upper();
        if exact_match {
            // Spine internally has an invariant about a batch being at some level
            // or higher based on the len. We could end up violating this invariant
            // if we increased the length of the batch.
            //
            // A res output with length greater than the existing spine batch implies
            // a compaction has already been applied to this range, and with a higher
            // rate of consolidation than this one. This could happen as a result of
            // compaction's memory bound limiting the amount of consolidation possible.
            if res.output.len > self.len() {
                return ApplyMergeResult::NotAppliedTooManyUpdates;
            }
            *self = SpineBatch::Merged(Arc::new(IdHollowBatch {
                id: self.id(),
                batch: res.output.clone(),
            }));
            return ApplyMergeResult::AppliedExact;
        }

        // It is possible the structure of the spine has changed since the merge res
        // was created, such that it no longer exactly matches the description of a
        // spine batch. This can happen if another merge has happened in the interim,
        // or if spine needed to be rebuilt from state.
        //
        // When this occurs, we can still attempt to slot the merge res in to replace
        // the parts of a fueled merge. e.g. if the res is for `[1,3)` and the parts
        // are `[0,1),[1,2),[2,3),[3,4)`, we can swap out the middle two parts for res.
        match self {
            SpineBatch::Fueled {
                id,
                parts,
                desc,
                len: _,
            } => {
                // first, determine if a subset of parts can be cleanly replaced by the merge res
                let mut lower = None;
                let mut upper = None;
                for (i, batch) in parts.iter().enumerate() {
                    if batch.batch.desc.lower() == res.output.desc.lower() {
                        lower = Some((i, batch.id.0));
                    }
                    if batch.batch.desc.upper() == res.output.desc.upper() {
                        upper = Some((i, batch.id.1));
                    }
                    if lower.is_some() && upper.is_some() {
                        break;
                    }
                }
                // next, replace parts with the merge res batch if we can
                match (lower, upper) {
                    (Some((lower, id_lower)), Some((upper, id_upper))) => {
                        let mut new_parts = vec![];
                        new_parts.extend_from_slice(&parts[..lower]);
                        new_parts.push(Arc::new(IdHollowBatch {
                            id: SpineId(id_lower, id_upper),
                            batch: res.output.clone(),
                        }));
                        new_parts.extend_from_slice(&parts[upper + 1..]);
                        let new_spine_batch = SpineBatch::Fueled {
                            id: *id,
                            desc: desc.to_owned(),
                            len: new_parts.iter().map(|x| x.batch.len).sum(),
                            parts: new_parts,
                        };
                        if new_spine_batch.len() > self.len() {
                            return ApplyMergeResult::NotAppliedTooManyUpdates;
                        }
                        *self = new_spine_batch;
                        ApplyMergeResult::AppliedSubset
                    }
                    _ => ApplyMergeResult::NotAppliedNoMatch,
                }
            }
            _ => ApplyMergeResult::NotAppliedNoMatch,
        }
    }

    fn describe(&self, extended: bool) -> String {
        match (extended, self) {
            (false, SpineBatch::Merged(x)) => format!(
                "[{}-{}]{:?}{:?}{}",
                x.id.0,
                x.id.1,
                x.batch.desc.lower().elements(),
                x.batch.desc.upper().elements(),
                x.batch.len
            ),
            (
                false,
                SpineBatch::Fueled {
                    id,
                    parts,
                    desc,
                    len,
                },
            ) => format!(
                "[{}-{}]{:?}{:?}{}/{}",
                id.0,
                id.1,
                desc.lower().elements(),
                desc.upper().elements(),
                parts.len(),
                len
            ),
            (true, SpineBatch::Merged(b)) => format!(
                "[{}-{}]{:?}{:?}{:?} {}{}",
                b.id.0,
                b.id.1,
                b.batch.desc.lower().elements(),
                b.batch.desc.upper().elements(),
                b.batch.desc.since().elements(),
                b.batch.len,
                b.batch
                    .parts
                    .iter()
                    .map(|x| format!(" {}", x.key))
                    .collect::<Vec<_>>()
                    .join(""),
            ),
            (
                true,
                SpineBatch::Fueled {
                    id,
                    desc,
                    parts,
                    len,
                },
            ) => {
                format!(
                    "[{}-{}]{:?}{:?}{:?} {}/{}{}",
                    id.0,
                    id.1,
                    desc.lower().elements(),
                    desc.upper().elements(),
                    desc.since().elements(),
                    parts.len(),
                    len,
                    parts
                        .iter()
                        .flat_map(|x| x.batch.parts.iter())
                        .map(|x| format!(" {}", x.key))
                        .collect::<Vec<_>>()
                        .join("")
                )
            }
        }
    }
}

#[derive(Debug, Clone)]
pub struct FuelingMerge<T> {
    since: Antichain<T>,
    remaining_work: usize,
}

impl<T: Timestamp + Lattice> FuelingMerge<T> {
    /// Perform some amount of work, decrementing `fuel`.
    ///
    /// If `fuel` is non-zero after the call, the merging is complete and one
    /// should call `done` to extract the merged results.
    // TODO(benesch): rewrite to avoid usage of `as`.
    #[allow(clippy::as_conversions)]
    fn work(&mut self, _: &SpineBatch<T>, _: &SpineBatch<T>, fuel: &mut isize) {
        let used = std::cmp::min(*fuel as usize, self.remaining_work);
        self.remaining_work = self.remaining_work.saturating_sub(used);
        *fuel -= used as isize;
    }

    /// Extracts merged results.
    ///
    /// This method should only be called after `work` has been called and has
    /// not brought `fuel` to zero. Otherwise, the merge is still in progress.
    fn done(
        self,
        b1: SpineBatch<T>,
        b2: SpineBatch<T>,
        log: &mut SpineLog<'_, T>,
    ) -> SpineBatch<T> {
        let id = SpineId(b1.id().0, b2.id().1);
        assert!(id.0 < id.1);
        let lower = b1.desc().lower().clone();
        let upper = b2.desc().upper().clone();
        let since = self.since;

        // Special case empty batches.
        if b1.is_empty() && b2.is_empty() {
            return SpineBatch::empty(id, lower, upper, since);
        }

        let desc = Description::new(lower, upper, since);
        let len = b1.len() + b2.len();

        // Pre-size the merged_parts Vec. Benchmarking has shown that, at least
        // in the worst case, the double iteration is absolutely worth having
        // merged_parts pre-sized.
        let mut merged_parts_len = 0;
        for b in [&b1, &b2] {
            match b {
                SpineBatch::Merged(_) => merged_parts_len += 1,
                SpineBatch::Fueled { parts, .. } => merged_parts_len += parts.len(),
            }
        }
        let mut merged_parts = Vec::with_capacity(merged_parts_len);
        for b in [b1, b2] {
            match b {
                SpineBatch::Merged(b) => merged_parts.push(b),
                SpineBatch::Fueled { mut parts, .. } => merged_parts.append(&mut parts),
            }
        }
        // Sanity check the pre-size code.
        debug_assert_eq!(merged_parts.len(), merged_parts_len);

        if let SpineLog::Enabled { merge_reqs } = log {
            merge_reqs.push(FueledMergeReq {
                desc: desc.clone(),
                inputs: merged_parts.clone(),
            });
        }

        SpineBatch::Fueled {
            id,
            desc,
            len,
            parts: merged_parts,
        }
    }
}

/// An append-only collection of update batches.
///
/// The `Spine` is a general-purpose trace implementation based on collection
/// and merging immutable batches of updates. It is generic with respect to the
/// batch type, and can be instantiated for any implementor of `trace::Batch`.
///
/// ## Design
///
/// This spine is represented as a list of layers, where each element in the
/// list is either
///
///   1. MergeState::Vacant  empty
///   2. MergeState::Single  a single batch
///   3. MergeState::Double  a pair of batches
///
/// Each "batch" has the option to be `None`, indicating a non-batch that
/// nonetheless acts as a number of updates proportionate to the level at which
/// it exists (for bookkeeping).
///
/// Each of the batches at layer i contains at most 2^i elements. The sequence
/// of batches should have the upper bound of one match the lower bound of the
/// next. Batches may be logically empty, with matching upper and lower bounds,
/// as a bookkeeping mechanism.
///
/// Each batch at layer i is treated as if it contains exactly 2^i elements,
/// even though it may actually contain fewer elements. This allows us to
/// decouple the physical representation from logical amounts of effort invested
/// in each batch. It allows us to begin compaction and to reduce the number of
/// updates, without compromising our ability to continue to move updates along
/// the spine. We are explicitly making the trade-off that while some batches
/// might compact at lower levels, we want to treat them as if they contained
/// their full set of updates for accounting reasons (to apply work to higher
/// levels).
///
/// We maintain the invariant that for any in-progress merge at level k there
/// should be fewer than 2^k records at levels lower than k. That is, even if we
/// were to apply an unbounded amount of effort to those records, we would not
/// have enough records to prompt a merge into the in-progress merge. Ideally,
/// we maintain the extended invariant that for any in-progress merge at level
/// k, the remaining effort required (number of records minus applied effort) is
/// less than the number of records that would need to be added to reach 2^k
/// records in layers below.
///
/// ## Mathematics
///
/// When a merge is initiated, there should be a non-negative *deficit* of
/// updates before the layers below could plausibly produce a new batch for the
/// currently merging layer. We must determine a factor of proportionality, so
/// that newly arrived updates provide at least that amount of "fuel" towards
/// the merging layer, so that the merge completes before lower levels invade.
///
/// ### Deficit:
///
/// A new merge is initiated only in response to the completion of a prior
/// merge, or the introduction of new records from outside. The latter case is
/// special, and will maintain our invariant trivially, so we will focus on the
/// former case.
///
/// When a merge at level k completes, assuming we have maintained our invariant
/// then there should be fewer than 2^k records at lower levels. The newly
/// created merge at level k+1 will require up to 2^k+2 units of work, and
/// should not expect a new batch until strictly more than 2^k records are
/// added. This means that a factor of proportionality of four should be
/// sufficient to ensure that the merge completes before a new merge is
/// initiated.
///
/// When new records get introduced, we will need to roll up any batches at
/// lower levels, which we treat as the introduction of records. Each of these
/// virtual records introduced should either be accounted for the fuel it should
/// contribute, as it results in the promotion of batches closer to in-progress
/// merges.
///
/// ### Fuel sharing
///
/// We like the idea of applying fuel preferentially to merges at *lower*
/// levels, under the idea that they are easier to complete, and we benefit from
/// fewer total merges in progress. This does delay the completion of merges at
/// higher levels, and may not obviously be a total win. If we choose to do
/// this, we should make sure that we correctly account for completed merges at
/// low layers: they should still extract fuel from new updates even though they
/// have completed, at least until they have paid back any "debt" to higher
/// layers by continuing to provide fuel as updates arrive.
#[derive(Debug, Clone)]
struct Spine<T> {
    effort: usize,
    next_id: usize,
    since: Antichain<T>,
    upper: Antichain<T>,
    merging: Vec<MergeState<T>>,
}

impl<T> Spine<T> {
    pub fn map_batches<'a, F: FnMut(&'a SpineBatch<T>)>(&'a self, mut f: F) {
        for batch in self.merging.iter().rev() {
            match batch {
                MergeState::Double(MergeVariant::InProgress(batch1, batch2, _)) => {
                    f(batch1);
                    f(batch2);
                }
                MergeState::Double(MergeVariant::Complete(Some(batch))) => f(batch),
                MergeState::Single(Some(batch)) => f(batch),
                _ => {}
            }
        }
    }
}

impl<T: Timestamp + Lattice> Spine<T> {
    /// Allocates a fueled `Spine`.
    ///
    /// This trace will merge batches progressively, with each inserted batch
    /// applying a multiple of the batch's length in effort to each merge. The
    /// `effort` parameter is that multiplier. This value should be at least one
    /// for the merging to happen; a value of zero is not helpful.
    pub fn new() -> Self {
        // eprintln!("WIP Spine::new ");
        Spine {
            effort: 1,
            next_id: 0,
            since: Antichain::from_elem(T::minimum()),
            upper: Antichain::from_elem(T::minimum()),
            merging: Vec::new(),
        }
    }

    // Ideally, this method acts as insertion of `batch`, even if we are not yet
    // able to begin merging the batch. This means it is a good time to perform
    // amortized work proportional to the size of batch.
    pub fn insert(&mut self, batch: HollowBatch<T>, log: &mut SpineLog<'_, T>) {
        assert!(batch.desc.lower() != batch.desc.upper());
        assert_eq!(batch.desc.lower(), &self.upper);
<<<<<<< HEAD
        let id = self.next_id;
        self.next_id += 1;
        let id = SpineId(id, self.next_id);
        // eprintln!("WIP ASSIGNED {:?} to {:?}", id, batch);
=======

        let id = {
            let id = self.next_id;
            self.next_id += 1;
            SpineId(id, self.next_id)
        };
>>>>>>> 12cb28d0
        let batch = SpineBatch::Merged(Arc::new(IdHollowBatch { id, batch }));

        self.upper.clone_from(batch.upper());

        // If `batch` and the most recently inserted batch are both empty,
        // we can just fuse them. We can also replace a structurally empty
        // batch with this empty batch, preserving the apparent record count
        // but now with non-trivial lower and upper bounds.
        if batch.is_empty() {
            if let Some(position) = self.merging.iter().position(|m| !m.is_vacant()) {
                if self.merging[position].is_single() && self.merging[position].is_empty() {
                    self.insert_at(Some(batch), position);
                    let merged = self.complete_at(position, log);
                    self.merging[position] = MergeState::Single(merged);
                    return;
                }
            }
        }

        // Normal insertion for the batch.
        let index = batch.len().next_power_of_two();
        self.introduce_batch(Some(batch), usize::cast_from(index.trailing_zeros()), log);
    }

    /// Apply some amount of effort to trace maintenance.
    ///
    /// The units of effort are updates, and the method should be thought of as
    /// analogous to inserting as many empty updates, where the trace is
    /// permitted to perform proportionate work.
    ///
    /// When this function is called, `effort` must be non-negative
    #[allow(dead_code)]
    pub fn exert(&mut self, effort: &isize, merge_reqs: &mut Vec<FueledMergeReq<T>>) {
        let mut log = SpineLog::Enabled { merge_reqs };
        // If there is work to be done, ...
        self.tidy_layers();
        if !self.reduced() {
            // If any merges exist, we can directly call `apply_fuel`.
            if self.merging.iter().any(|b| b.is_double()) {
                self.apply_fuel(effort, &mut log);
            }
            // Otherwise, we'll need to introduce fake updates to move merges
            // along.
            else {
                // Introduce an empty batch with roughly *effort number of
                // virtual updates.
                let level = usize::cast_from(
                    (usize::try_from(*effort).expect("`exert` called with negative effort"))
                        .next_power_of_two()
                        .trailing_zeros(),
                );
                self.introduce_batch(None, level, &mut log);
            }
        }
    }

    /// True iff there is at most one non-empty batch in `self.merging`.
    ///
    /// When true, there is no maintenance work to perform in the trace, other
    /// than compaction. We do not yet have logic in place to determine if
    /// compaction would improve a trace, so for now we are ignoring that.
    fn reduced(&self) -> bool {
        let mut non_empty = 0;
        for index in 0..self.merging.len() {
            if self.merging[index].is_double() {
                return false;
            }
            if !self.merging[index].is_empty() {
                non_empty += 1;
            }
            if non_empty > 1 {
                return false;
            }
        }
        true
    }

    /// Describes the merge progress of layers in the trace.
    ///
    /// Intended for diagnostics rather than public consumption.
    #[allow(dead_code)]
    fn describe(&self) -> Vec<(usize, usize)> {
        self.merging
            .iter()
            .map(|b| match b {
                MergeState::Vacant => (0, 0),
                x @ MergeState::Single(_) => (1, x.len()),
                x @ MergeState::Double(_) => (2, x.len()),
            })
            .collect()
    }

    /// Introduces a batch at an indicated level.
    ///
    /// The level indication is often related to the size of the batch, but it
    /// can also be used to artificially fuel the computation by supplying empty
    /// batches at non-trivial indices, to move merges along.
    fn introduce_batch(
        &mut self,
        batch: Option<SpineBatch<T>>,
        batch_index: usize,
        log: &mut SpineLog<'_, T>,
    ) {
        // Step 0.  Determine an amount of fuel to use for the computation.
        //
        //          Fuel is used to drive maintenance of the data structure,
        //          and in particular are used to make progress through merges
        //          that are in progress. The amount of fuel to use should be
        //          proportional to the number of records introduced, so that
        //          we are guaranteed to complete all merges before they are
        //          required as arguments to merges again.
        //
        //          The fuel use policy is negotiable, in that we might aim
        //          to use relatively less when we can, so that we return
        //          control promptly, or we might account more work to larger
        //          batches. Not clear to me which are best, of if there
        //          should be a configuration knob controlling this.

        // The amount of fuel to use is proportional to 2^batch_index, scaled by
        // a factor of self.effort which determines how eager we are in
        // performing maintenance work. We need to ensure that each merge in
        // progress receives fuel for each introduced batch, and so multiply by
        // that as well.
        if batch_index > 32 {
            println!("Large batch index: {}", batch_index);
        }

        // We believe that eight units of fuel is sufficient for each introduced
        // record, accounted as four for each record, and a potential four more
        // for each virtual record associated with promoting existing smaller
        // batches. We could try and make this be less, or be scaled to merges
        // based on their deficit at time of instantiation. For now, we remain
        // conservative.
        let mut fuel = 8 << batch_index;
        // Scale up by the effort parameter, which is calibrated to one as the
        // minimum amount of effort.
        fuel *= self.effort;
        // Convert to an `isize` so we can observe any fuel shortfall.
        // TODO(benesch): avoid dangerous usage of `as`.
        #[allow(clippy::as_conversions)]
        let fuel = fuel as isize;

        // Step 1.  Apply fuel to each in-progress merge.
        //
        //          Before we can introduce new updates, we must apply any
        //          fuel to in-progress merges, as this fuel is what ensures
        //          that the merges will be complete by the time we insert
        //          the updates.
        self.apply_fuel(&fuel, log);

        // Step 2.  We must ensure the invariant that adjacent layers do not
        //          contain two batches will be satisfied when we insert the
        //          batch. We forcibly completing all merges at layers lower
        //          than and including `batch_index`, so that the new batch is
        //          inserted into an empty layer.
        //
        //          We could relax this to "strictly less than `batch_index`"
        //          if the layer above has only a single batch in it, which
        //          seems not implausible if it has been the focus of effort.
        //
        //          This should be interpreted as the introduction of some
        //          volume of fake updates, and we will need to fuel merges
        //          by a proportional amount to ensure that they are not
        //          surprised later on. The number of fake updates should
        //          correspond to the deficit for the layer, which perhaps
        //          we should track explicitly.
        self.roll_up(batch_index, log);

        // Step 3. This insertion should be into an empty layer. It is a logical
        //         error otherwise, as we may be violating our invariant, from
        //         which all wonderment derives.
        self.insert_at(batch, batch_index);

        // Step 4. Tidy the largest layers.
        //
        //         It is important that we not tidy only smaller layers,
        //         as their ascension is what ensures the merging and
        //         eventual compaction of the largest layers.
        self.tidy_layers();
    }

    /// Ensures that an insertion at layer `index` will succeed.
    ///
    /// This method is subject to the constraint that all existing batches
    /// should occur at higher levels, which requires it to "roll up" batches
    /// present at lower levels before the method is called. In doing this, we
    /// should not introduce more virtual records than 2^index, as that is the
    /// amount of excess fuel we have budgeted for completing merges.
    fn roll_up(&mut self, index: usize, log: &mut SpineLog<'_, T>) {
        // Ensure entries sufficient for `index`.
        while self.merging.len() <= index {
            self.merging.push(MergeState::Vacant);
        }

        // We only need to roll up if there are non-vacant layers.
        if self.merging[..index].iter().any(|m| !m.is_vacant()) {
            // Collect and merge all batches at layers up to but not including
            // `index`.
            let mut merged = None;
            for i in 0..index {
                self.insert_at(merged, i);
                merged = self.complete_at(i, log);
            }

            // The merged results should be introduced at level `index`, which
            // should be ready to absorb them (possibly creating a new merge at
            // the time).
            self.insert_at(merged, index);

            // If the insertion results in a merge, we should complete it to
            // ensure the upcoming insertion at `index` does not panic.
            if self.merging[index].is_double() {
                let merged = self.complete_at(index, log);
                self.insert_at(merged, index + 1);
            }
        }
    }

    /// Applies an amount of fuel to merges in progress.
    ///
    /// The supplied `fuel` is for each in progress merge, and if we want to
    /// spend the fuel non-uniformly (e.g. prioritizing merges at low layers) we
    /// could do so in order to maintain fewer batches on average (at the risk
    /// of completing merges of large batches later, but tbh probably not much
    /// later).
    pub fn apply_fuel(&mut self, fuel: &isize, log: &mut SpineLog<'_, T>) {
        // For the moment our strategy is to apply fuel independently to each
        // merge in progress, rather than prioritizing small merges. This sounds
        // like a great idea, but we need better accounting in place to ensure
        // that merges that borrow against later layers but then complete still
        // "acquire" fuel to pay back their debts.
        for index in 0..self.merging.len() {
            // Give each level independent fuel, for now.
            let mut fuel = *fuel;
            // Pass along various logging stuffs, in case we need to report
            // success.
            self.merging[index].work(&mut fuel, log);
            // `fuel` could have a deficit at this point, meaning we over-spent
            // when we took a merge step. We could ignore this, or maintain the
            // deficit and account future fuel against it before spending again.
            // It isn't clear why that would be especially helpful to do; we
            // might want to avoid overspends at multiple layers in the same
            // invocation (to limit latencies), but there is probably a rich
            // policy space here.

            // If a merge completes, we can immediately merge it in to the next
            // level, which is "guaranteed" to be complete at this point, by our
            // fueling discipline.
            if self.merging[index].is_complete() {
                let complete = self.complete_at(index, log);
                self.insert_at(complete, index + 1);
            }
        }
    }

    /// Inserts a batch at a specific location.
    ///
    /// This is a non-public internal method that can panic if we try and insert
    /// into a layer which already contains two batches (and is still in the
    /// process of merging).
    fn insert_at(&mut self, batch: Option<SpineBatch<T>>, index: usize) {
        // Ensure the spine is large enough.
        while self.merging.len() <= index {
            self.merging.push(MergeState::Vacant);
        }

        // Insert the batch at the location.
        match self.merging[index].take() {
            MergeState::Vacant => {
                self.merging[index] = MergeState::Single(batch);
            }
            MergeState::Single(old) => {
                let compaction_frontier = Some(self.since.borrow());
                self.merging[index] = MergeState::begin_merge(old, batch, compaction_frontier);
            }
            MergeState::Double(_) => {
                panic!("Attempted to insert batch into incomplete merge!")
            }
        };
    }

    /// Completes and extracts what ever is at layer `index`.
    fn complete_at(&mut self, index: usize, log: &mut SpineLog<'_, T>) -> Option<SpineBatch<T>> {
        self.merging[index].complete(log)
    }

    /// Attempts to draw down large layers to size appropriate layers.
    fn tidy_layers(&mut self) {
        // If the largest layer is complete (not merging), we can attempt to
        // draw it down to the next layer. This is permitted if we can maintain
        // our invariant that below each merge there are at most half the
        // records that would be required to invade the merge.
        if !self.merging.is_empty() {
            let mut length = self.merging.len();
            if self.merging[length - 1].is_single() {
                // To move a batch down, we require that it contain few enough
                // records that the lower level is appropriate, and that moving
                // the batch would not create a merge violating our invariant.

                let appropriate_level = usize::cast_from(
                    self.merging[length - 1]
                        .len()
                        .next_power_of_two()
                        .trailing_zeros(),
                );

                // Continue only as far as is appropriate
                while appropriate_level < length - 1 {
                    match self.merging[length - 2].take() {
                        // Vacant or structurally empty batches can be absorbed.
                        MergeState::Vacant | MergeState::Single(None) => {
                            self.merging.remove(length - 2);
                            length = self.merging.len();
                        }
                        // Single batches may initiate a merge, if sizes are
                        // within bounds, but terminate the loop either way.
                        MergeState::Single(Some(batch)) => {
                            // Determine the number of records that might lead
                            // to a merge. Importantly, this is not the number
                            // of actual records, but the sum of upper bounds
                            // based on indices.
                            let mut smaller = 0;
                            for (index, batch) in self.merging[..(length - 2)].iter().enumerate() {
                                match batch {
                                    MergeState::Vacant => {}
                                    MergeState::Single(_) => {
                                        smaller += 1 << index;
                                    }
                                    MergeState::Double(_) => {
                                        smaller += 2 << index;
                                    }
                                }
                            }

                            if smaller <= (1 << length) / 8 {
                                self.merging.remove(length - 2);
                                self.insert_at(Some(batch), length - 2);
                            } else {
                                self.merging[length - 2] = MergeState::Single(Some(batch));
                            }
                            return;
                        }
                        // If a merge is in progress there is nothing to do.
                        MergeState::Double(state) => {
                            self.merging[length - 2] = MergeState::Double(state);
                            return;
                        }
                    }
                }
            }
        }
    }

<<<<<<< HEAD
=======
    /// Checks invariants:
    /// - The lowers and uppers of all batches "line up".
    /// - The lower of the "minimum" batch is `antichain[T::minimum]`.
    /// - The upper of the "maximum" batch is `== self.upper`.
    /// - The since of each batch is `less_equal self.since`.
    /// - The `SpineIds` all "line up" and cover from `0` to `self.next_id`.
    /// - TODO: Verify fuel and level invariants.
>>>>>>> 12cb28d0
    fn validate(&self) -> Result<(), String> {
        let mut id = SpineId(0, 0);
        let mut frontier = Antichain::from_elem(T::minimum());
        for x in self.merging.iter().rev() {
            let batches = match x {
                MergeState::Vacant
                | MergeState::Single(None)
                | MergeState::Double(MergeVariant::Complete(None)) => vec![],
                MergeState::Single(Some(x))
                | MergeState::Double(MergeVariant::Complete(Some(x))) => vec![x],
<<<<<<< HEAD
                MergeState::Double(MergeVariant::InProgress(x0, x1, m)) => {
                    // WIP this might be too aggressive in the presence of
                    // compactions?
                    //
                    // if m.remaining_work > x0.len() + x1.len() { return
                    //     Err(format!("too much remaining work: {:?}", x)); }
=======
                MergeState::Double(MergeVariant::InProgress(x0, x1, _m)) => {
                    // TODO: Anything we can validate about remaining_work? It'd
                    // be nice to assert that it's bigger than the len of the
                    // two batches, but apply_merge_res might swap those lengths
                    // out from under us.
>>>>>>> 12cb28d0
                    vec![x0, x1]
                }
            };
            for batch in batches {
                if batch.id().0 != id.1 {
                    return Err(format!(
                        "batch id {:?} does not match the previous id {:?}: {:?}",
                        batch.id(),
                        id,
                        self
                    ));
                }
                id = batch.id();
                if batch.desc().lower() != &frontier {
                    return Err(format!(
                        "batch lower {:?} does not match the previous upper {:?}: {:?}",
                        batch.desc().lower(),
                        frontier,
                        self
                    ));
                }
                frontier.clone_from(batch.desc().upper());
                if !PartialOrder::less_equal(batch.desc().since(), &self.since) {
                    return Err(format!(
                        "since of batch {:?} past the spine since {:?}: {:?}",
                        batch.desc().since(),
                        self.since,
                        self
                    ));
                }
            }
        }
        if self.next_id != id.1 {
            return Err(format!(
                "spine next_id {:?} does not match the last batch's id {:?}: {:?}",
                self.next_id, id, self
            ));
        }
        if self.upper != frontier {
            return Err(format!(
                "spine upper {:?} does not match the last batch's upper {:?}: {:?}",
                self.upper, frontier, self
            ));
        }
        Ok(())
    }
}

/// Describes the state of a layer.
///
/// A layer can be empty, contain a single batch, or contain a pair of batches
/// that are in the process of merging into a batch for the next layer.
#[derive(Debug, Clone)]
enum MergeState<T> {
    /// An empty layer, containing no updates.
    Vacant,
    /// A layer containing a single batch.
    ///
    /// The `None` variant is used to represent a structurally empty batch
    /// present to ensure the progress of maintenance work.
    Single(Option<SpineBatch<T>>),
    /// A layer containing two batches, in the process of merging.
    Double(MergeVariant<T>),
}

impl<T: Timestamp + Lattice> MergeState<T> {
    /// The number of actual updates contained in the level.
    fn len(&self) -> usize {
        match self {
            MergeState::Single(Some(b)) => b.len(),
            MergeState::Double(MergeVariant::InProgress(b1, b2, _)) => b1.len() + b2.len(),
            MergeState::Double(MergeVariant::Complete(Some(b))) => b.len(),
            _ => 0,
        }
    }

    /// True if this merge state contains no updates.
    fn is_empty(&self) -> bool {
        match self {
            MergeState::Single(Some(b)) => b.is_empty(),
            MergeState::Double(MergeVariant::InProgress(b1, b2, _)) => {
                b1.is_empty() && b2.is_empty()
            }
            MergeState::Double(MergeVariant::Complete(Some(b))) => b.is_empty(),
            _ => true,
        }
    }

    /// True only for the MergeState::Vacant variant.
    fn is_vacant(&self) -> bool {
        if let MergeState::Vacant = self {
            true
        } else {
            false
        }
    }

    /// True only for the MergeState::Single variant.
    fn is_single(&self) -> bool {
        if let MergeState::Single(_) = self {
            true
        } else {
            false
        }
    }

    /// True only for the MergeState::Double variant.
    fn is_double(&self) -> bool {
        if let MergeState::Double(_) = self {
            true
        } else {
            false
        }
    }

    /// Immediately complete any merge.
    ///
    /// The result is either a batch, if there is a non-trivial batch to return
    /// or `None` if there is no meaningful batch to return. This does not
    /// distinguish between Vacant entries and structurally empty batches, which
    /// should be done with the `is_complete()` method.
    ///
    /// There is the additional option of input batches.
    fn complete(&mut self, log: &mut SpineLog<'_, T>) -> Option<SpineBatch<T>> {
        match std::mem::replace(self, MergeState::Vacant) {
            MergeState::Vacant => None,
            MergeState::Single(batch) => batch,
            MergeState::Double(variant) => variant.complete(log),
        }
    }

    /// True iff the layer is a complete merge, ready for extraction.
    fn is_complete(&mut self) -> bool {
        if let MergeState::Double(MergeVariant::Complete(_)) = self {
            true
        } else {
            false
        }
    }

    /// Performs a bounded amount of work towards a merge.
    ///
    /// If the merge completes, the resulting batch is returned. If a batch is
    /// returned, it is the obligation of the caller to correctly install the
    /// result.
    fn work(&mut self, fuel: &mut isize, log: &mut SpineLog<'_, T>) {
        // We only perform work for merges in progress.
        if let MergeState::Double(layer) = self {
            layer.work(fuel, log)
        }
    }

    /// Extract the merge state, typically temporarily.
    fn take(&mut self) -> Self {
        std::mem::replace(self, MergeState::Vacant)
    }

    /// Initiates the merge of an "old" batch with a "new" batch.
    ///
    /// The upper frontier of the old batch should match the lower frontier of
    /// the new batch, with the resulting batch describing their composed
    /// interval, from the lower frontier of the old batch to the upper frontier
    /// of the new batch.
    ///
    /// Either batch may be `None` which corresponds to a structurally empty
    /// batch whose upper and lower frontiers are equal. This option exists
    /// purely for bookkeeping purposes, and no computation is performed to
    /// merge the two batches.
    fn begin_merge(
        batch1: Option<SpineBatch<T>>,
        batch2: Option<SpineBatch<T>>,
        compaction_frontier: Option<AntichainRef<T>>,
    ) -> MergeState<T> {
        let variant = match (batch1, batch2) {
            (Some(batch1), Some(batch2)) => {
                assert!(batch1.upper() == batch2.lower());
                let begin_merge = SpineBatch::begin_merge(&batch1, &batch2, compaction_frontier);
                MergeVariant::InProgress(batch1, batch2, begin_merge)
            }
            (None, Some(x)) => MergeVariant::Complete(Some(x)),
            (Some(x), None) => MergeVariant::Complete(Some(x)),
            (None, None) => MergeVariant::Complete(None),
        };

        MergeState::Double(variant)
    }
}

#[derive(Debug, Clone)]
enum MergeVariant<T> {
    /// Describes an actual in-progress merge between two non-trivial batches.
    InProgress(SpineBatch<T>, SpineBatch<T>, FuelingMerge<T>),
    /// A merge that requires no further work. May or may not represent a
    /// non-trivial batch.
    Complete(Option<SpineBatch<T>>),
}

impl<T: Timestamp + Lattice> MergeVariant<T> {
    /// Completes and extracts the batch, unless structurally empty.
    ///
    /// The result is either `None`, for structurally empty batches, or a batch
    /// and optionally input batches from which it derived.
    fn complete(mut self, log: &mut SpineLog<'_, T>) -> Option<SpineBatch<T>> {
        let mut fuel = isize::max_value();
        self.work(&mut fuel, log);
        if let MergeVariant::Complete(batch) = self {
            batch
        } else {
            panic!("Failed to complete a merge!");
        }
    }

    /// Applies some amount of work, potentially completing the merge.
    ///
    /// In case the work completes, the source batches are returned. This allows
    /// the caller to manage the released resources.
    fn work(&mut self, fuel: &mut isize, log: &mut SpineLog<'_, T>) {
        let variant = std::mem::replace(self, MergeVariant::Complete(None));
        if let MergeVariant::InProgress(b1, b2, mut merge) = variant {
            merge.work(&b1, &b2, fuel);
            if *fuel > 0 {
                *self = MergeVariant::Complete(Some(merge.done(b1, b2, log)));
            } else {
                *self = MergeVariant::InProgress(b1, b2, merge);
            }
        } else {
            *self = variant;
        }
    }
}

impl<T: Timestamp + Lattice + Codec64> RustType<ProtoTrace> for Trace<T> {
    fn into_proto(&self) -> ProtoTrace {
        let spine_batches = self
            .batches_map()
            .map(|(k, v)| ProtoIdSpineBatch {
                id: Some(k.into_proto()),
                batch: Some(v.into_proto()),
            })
            .collect();
        let spine_levels = self
            .levels_map()
            .map(|(k, v)| (k.into_proto(), v.into_proto()))
            .collect();
        ProtoTrace {
            since: Some(self.since().into_proto()),
            spine_batches,
            spine_levels,
            deprecated_spine: Vec::new(),
        }
    }

    fn from_proto(proto: ProtoTrace) -> Result<Self, TryFromProtoError> {
        let mut ret = Trace::default();
        ret.downgrade_since(&proto.since.into_rust_if_some("since")?);

        let mut batches = BTreeMap::new();
        for x in proto.spine_batches {
            batches.insert(
                x.id.into_rust_if_some("WIP")?,
                x.batch.into_rust_if_some("WIP")?,
            );
        }
        let mut levels = BTreeMap::new();
        for (k, v) in proto.spine_levels {
            levels.insert(k.into_rust()?, v.into_rust()?);
        }

        let () = ret
            .set_from_maps(batches, levels)
            .map_err(|err| TryFromProtoError::InvalidPersistState(err))?;
        ret.spine
            .validate()
            .map_err(|err| TryFromProtoError::InvalidPersistState(err))?;
        Ok(ret)
    }
}

#[cfg(test)]
pub mod datadriven {
    use crate::internal::datadriven::DirectiveArgs;

    use super::*;

    /// Shared state for a single [crate::internal::trace] [datadriven::TestFile].
    #[derive(Debug, Default)]
    pub struct TraceState {
        pub trace: Trace<u64>,
        pub merge_reqs: Vec<FueledMergeReq<u64>>,
    }

    pub fn since_upper(
        datadriven: &TraceState,
        _args: DirectiveArgs,
    ) -> Result<String, anyhow::Error> {
        Ok(format!(
            "{:?}{:?}\n",
            datadriven.trace.since().elements(),
            datadriven.trace.upper().elements()
        ))
    }

    pub fn batches(datadriven: &TraceState, _args: DirectiveArgs) -> Result<String, anyhow::Error> {
        let mut s = String::new();
        datadriven.trace.spine.map_batches(|b| {
            s.push_str(b.describe(true).as_str());
            s.push('\n');
        });
        Ok(s)
    }

    pub fn insert(
        datadriven: &mut TraceState,
        args: DirectiveArgs,
    ) -> Result<String, anyhow::Error> {
        for x in args
            .input
            .trim()
            .split('\n')
            .map(DirectiveArgs::parse_hollow_batch)
        {
            datadriven
                .merge_reqs
                .append(&mut datadriven.trace.push_batch(x));
        }
        Ok("ok\n".to_owned())
    }

    pub fn downgrade_since(
        datadriven: &mut TraceState,
        args: DirectiveArgs,
    ) -> Result<String, anyhow::Error> {
        let since = args.expect("since");
        datadriven
            .trace
            .downgrade_since(&Antichain::from_elem(since));
        Ok("ok\n".to_owned())
    }

    pub fn take_merge_req(
        datadriven: &mut TraceState,
        _args: DirectiveArgs,
    ) -> Result<String, anyhow::Error> {
        let mut s = String::new();
        for merge_req in std::mem::take(&mut datadriven.merge_reqs) {
            write!(
                s,
                "{:?}{:?}{:?} {}\n",
                merge_req.desc.lower().elements(),
                merge_req.desc.upper().elements(),
                merge_req.desc.since().elements(),
                merge_req
                    .inputs
                    .iter()
                    .flat_map(|x| x.batch.parts.iter())
                    .map(|x| x.key.0.clone())
                    .collect::<Vec<_>>()
                    .join(" ")
            );
        }
        Ok(s)
    }

    pub fn apply_merge_res(
        datadriven: &mut TraceState,
        args: DirectiveArgs,
    ) -> Result<String, anyhow::Error> {
        let res = FueledMergeRes {
            output: DirectiveArgs::parse_hollow_batch(args.input),
        };
        match datadriven.trace.apply_merge_res(&res) {
            ApplyMergeResult::AppliedExact => Ok("applied exact\n".into()),
            ApplyMergeResult::AppliedSubset => Ok("applied subset\n".into()),
            ApplyMergeResult::NotAppliedNoMatch => Ok("no-op\n".into()),
            ApplyMergeResult::NotAppliedInvalidSince => Ok("no-op invalid since\n".into()),
            ApplyMergeResult::NotAppliedTooManyUpdates => Ok("no-op too many updates\n".into()),
        }
    }
}

#[cfg(test)]
pub(crate) mod tests {
    use std::ops::Range;

    use proptest::prelude::*;

    use crate::internal::state::tests::any_hollow_batch;

    use super::*;

    pub fn any_trace<T: Arbitrary + Timestamp + Lattice>(
        num_batches: Range<usize>,
    ) -> impl Strategy<Value = Trace<T>> {
        Strategy::prop_map(
            (
                any::<Option<T>>(),
                proptest::collection::vec(any_hollow_batch::<T>(), num_batches),
            ),
            |(since, mut batches)| {
                let mut trace = Trace::<T>::default();
                trace.downgrade_since(&since.map_or_else(Antichain::new, Antichain::from_elem));

                // Fix up the arbitrary HollowBatches so the lowers and uppers
                // align.
                batches.sort_by(|x, y| x.desc.upper().elements().cmp(y.desc.upper().elements()));
                let mut lower = Antichain::from_elem(T::minimum());
                for mut batch in batches {
                    // Overall trace since has to be past each batch's since.
                    if PartialOrder::less_than(trace.since(), batch.desc.since()) {
                        trace.downgrade_since(batch.desc.since());
                    }
                    batch.desc = Description::new(
                        lower.clone(),
                        batch.desc.upper().clone(),
                        batch.desc.since().clone(),
                    );
                    lower = batch.desc.upper().clone();
                    let _merge_req = trace.push_batch(batch);
                }
                trace
            },
        )
    }

    #[mz_ore::test]
    fn remove_redundant_merge_reqs() {
        fn req(lower: u64, upper: u64) -> FueledMergeReq<u64> {
            FueledMergeReq {
                desc: Description::new(
                    Antichain::from_elem(lower),
                    Antichain::from_elem(upper),
                    Antichain::new(),
                ),
                inputs: vec![],
            }
        }

        // Empty
        assert_eq!(Trace::<u64>::remove_redundant_merge_reqs(vec![]), vec![]);

        // Single
        assert_eq!(
            Trace::remove_redundant_merge_reqs(vec![req(0, 1)]),
            vec![req(0, 1)]
        );

        // Duplicate
        assert_eq!(
            Trace::remove_redundant_merge_reqs(vec![req(0, 1), req(0, 1)]),
            vec![req(0, 1)]
        );

        // Nothing covered
        assert_eq!(
            Trace::remove_redundant_merge_reqs(vec![req(0, 1), req(1, 2)]),
            vec![req(1, 2), req(0, 1)]
        );

        // Covered
        assert_eq!(
            Trace::remove_redundant_merge_reqs(vec![req(1, 2), req(0, 3)]),
            vec![req(0, 3)]
        );

        // Covered, lower equal
        assert_eq!(
            Trace::remove_redundant_merge_reqs(vec![req(0, 2), req(0, 3)]),
            vec![req(0, 3)]
        );

        // Covered, upper equal
        assert_eq!(
            Trace::remove_redundant_merge_reqs(vec![req(1, 3), req(0, 3)]),
            vec![req(0, 3)]
        );

        // Covered, unexpected order (doesn't happen in practice)
        assert_eq!(
            Trace::remove_redundant_merge_reqs(vec![req(0, 3), req(1, 2)]),
            vec![req(0, 3)]
        );

        // Partially overlapping
        assert_eq!(
            Trace::remove_redundant_merge_reqs(vec![req(0, 2), req(1, 3)]),
            vec![req(1, 3), req(0, 2)]
        );

        // Partially overlapping, the other order
        assert_eq!(
            Trace::remove_redundant_merge_reqs(vec![req(1, 3), req(0, 2)]),
            vec![req(0, 2), req(1, 3)]
        );

        // Different sinces (doesn't happen in practice)
        let req015 = FueledMergeReq {
            desc: Description::new(
                Antichain::from_elem(0),
                Antichain::from_elem(1),
                Antichain::from_elem(5),
            ),
            inputs: vec![],
        };
        assert_eq!(
            Trace::remove_redundant_merge_reqs(vec![req(0, 1), req015.clone()]),
            vec![req015, req(0, 1)]
        );
    }
}<|MERGE_RESOLUTION|>--- conflicted
+++ resolved
@@ -188,9 +188,7 @@
     /// account for a surprising amount of cpu in prod. #18368
     pub(crate) fn push_batch_no_merge_reqs(&mut self, batch: HollowBatch<T>) {
         self.spine.insert(batch, &mut SpineLog::Disabled);
-<<<<<<< HEAD
         debug_assert_eq!(self.spine.validate(), Ok(()), "{:?}", self);
-=======
     }
 
     /// Validates invariants.
@@ -198,7 +196,6 @@
     /// See `Spine::validate` for details.
     pub fn validate(&self) -> Result<(), String> {
         self.spine.validate()
->>>>>>> 12cb28d0
     }
 
     pub fn apply_merge_res(&mut self, res: &FueledMergeRes<T>) -> ApplyMergeResult {
@@ -298,7 +295,6 @@
         }
         s.join(" ")
     }
-<<<<<<< HEAD
 }
 
 impl<T: Timestamp + Lattice + Codec64> Trace<T> {
@@ -568,8 +564,6 @@
 pub enum ThinSpineBatch<T> {
     Hollow(HollowBatch<T>),
     Fueled { since: Antichain<T> },
-=======
->>>>>>> 12cb28d0
 }
 
 /// A log of what transitively happened during a Spine operation: e.g.
@@ -641,17 +635,7 @@
         match self {
             SpineBatch::Merged(b) => b.id,
             SpineBatch::Fueled { id, parts, .. } => {
-<<<<<<< HEAD
-                debug_assert_eq!(
-                    parts.first().map(|x| x.id.0),
-                    Some(id.0),
-                    "{:?} vs {:?}",
-                    id,
-                    parts
-                );
-=======
                 debug_assert_eq!(parts.first().map(|x| x.id.0), Some(id.0));
->>>>>>> 12cb28d0
                 debug_assert_eq!(parts.last().map(|x| x.id.1), Some(id.1));
                 *id
             }
@@ -716,11 +700,7 @@
         }
     }
 
-<<<<<<< HEAD
-    // WIP roundtrip the SpineId through FueledMergeReq/FueledMergeRes?
-=======
     // TODO: Roundtrip the SpineId through FueledMergeReq/FueledMergeRes?
->>>>>>> 12cb28d0
     fn maybe_replace(&mut self, res: &FueledMergeRes<T>) -> ApplyMergeResult {
         // The spine's and merge res's sinces don't need to match (which could occur if Spine
         // has been reloaded from state due to compare_and_set mismatch), but if so, the Spine
@@ -1091,19 +1071,12 @@
     pub fn insert(&mut self, batch: HollowBatch<T>, log: &mut SpineLog<'_, T>) {
         assert!(batch.desc.lower() != batch.desc.upper());
         assert_eq!(batch.desc.lower(), &self.upper);
-<<<<<<< HEAD
-        let id = self.next_id;
-        self.next_id += 1;
-        let id = SpineId(id, self.next_id);
-        // eprintln!("WIP ASSIGNED {:?} to {:?}", id, batch);
-=======
 
         let id = {
             let id = self.next_id;
             self.next_id += 1;
             SpineId(id, self.next_id)
         };
->>>>>>> 12cb28d0
         let batch = SpineBatch::Merged(Arc::new(IdHollowBatch { id, batch }));
 
         self.upper.clone_from(batch.upper());
@@ -1457,8 +1430,6 @@
         }
     }
 
-<<<<<<< HEAD
-=======
     /// Checks invariants:
     /// - The lowers and uppers of all batches "line up".
     /// - The lower of the "minimum" batch is `antichain[T::minimum]`.
@@ -1466,7 +1437,6 @@
     /// - The since of each batch is `less_equal self.since`.
     /// - The `SpineIds` all "line up" and cover from `0` to `self.next_id`.
     /// - TODO: Verify fuel and level invariants.
->>>>>>> 12cb28d0
     fn validate(&self) -> Result<(), String> {
         let mut id = SpineId(0, 0);
         let mut frontier = Antichain::from_elem(T::minimum());
@@ -1477,20 +1447,11 @@
                 | MergeState::Double(MergeVariant::Complete(None)) => vec![],
                 MergeState::Single(Some(x))
                 | MergeState::Double(MergeVariant::Complete(Some(x))) => vec![x],
-<<<<<<< HEAD
-                MergeState::Double(MergeVariant::InProgress(x0, x1, m)) => {
-                    // WIP this might be too aggressive in the presence of
-                    // compactions?
-                    //
-                    // if m.remaining_work > x0.len() + x1.len() { return
-                    //     Err(format!("too much remaining work: {:?}", x)); }
-=======
                 MergeState::Double(MergeVariant::InProgress(x0, x1, _m)) => {
                     // TODO: Anything we can validate about remaining_work? It'd
                     // be nice to assert that it's bigger than the len of the
                     // two batches, but apply_merge_res might swap those lengths
                     // out from under us.
->>>>>>> 12cb28d0
                     vec![x0, x1]
                 }
             };
@@ -1721,6 +1682,54 @@
         }
     }
 }
+//
+// impl<T: Timestamp + Lattice + Codec64> RustType<ProtoTrace> for Trace<T> {
+//     fn into_proto(&self) -> ProtoTrace {
+//         let mut spine = Vec::new();
+//         self.map_batches(|b| {
+//             spine.push(b.into_proto());
+//         });
+//         ProtoTrace {
+//             since: Some(self.since().into_proto()),
+//             spine,
+//         }
+//     }
+//
+//     fn from_proto(proto: ProtoTrace) -> Result<Self, TryFromProtoError> {
+//         let mut ret = Trace::default();
+//         ret.downgrade_since(&proto.since.into_rust_if_some("since")?);
+//         let mut batches_pushed = 0;
+//         for batch in proto.spine.into_iter() {
+//             let batch: HollowBatch<T> = batch.into_rust()?;
+//             if PartialOrder::less_than(ret.since(), batch.desc.since()) {
+//                 return Err(TryFromProtoError::InvalidPersistState(format!(
+//                     "invalid ProtoTrace: the spine's since {:?} was less than a batch's since {:?}",
+//                     ret.since(),
+//                     batch.desc.since()
+//                 )));
+//             }
+//             // We could perhaps more directly serialize and rehydrate the
+//             // internals of the Spine, but this is nice because it insulates
+//             // us against changes in the Spine logic. The current logic has
+//             // turned out to be relatively expensive in practice, but as we
+//             // tune things (especially when we add inc state) the rate of
+//             // this deserialization should go down. Revisit as necessary.
+//             //
+//             // Ignore merge_reqs because whichever process generated this diff is
+//             // assigned the work.
+//             let () = ret.push_batch_no_merge_reqs(batch);
+//
+//             batches_pushed += 1;
+//             if batches_pushed % 1000 == 0 {
+//                 let mut batch_count = 0;
+//                 ret.map_batches(|_| batch_count += 1);
+//                 debug!("Decoded and pushed {batches_pushed} batches; trace size {batch_count}");
+//             }
+//         }
+//         debug_assert_eq!(ret.validate(), Ok(()), "{:?}", ret);
+//         Ok(ret)
+//     }
+// }
 
 impl<T: Timestamp + Lattice + Codec64> RustType<ProtoTrace> for Trace<T> {
     fn into_proto(&self) -> ProtoTrace {
