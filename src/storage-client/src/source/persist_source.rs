// Copyright Materialize, Inc. and contributors. All rights reserved.
//
// Use of this software is governed by the Business Source License
// included in the LICENSE file.
//
// As of the Change Date specified in that file, in accordance with
// the Business Source License, use of this software will be governed
// by the Apache License, Version 2.0.

//! A source that reads from an a persist shard.

use std::any::Any;
use std::rc::Rc;
use std::sync::Arc;
use std::time::Instant;

use mz_persist_client::operators::shard_source::shard_source;
use mz_persist_client::stats::PartStats;
use mz_persist_types::codec_impls::UnitSchema;
use mz_persist_types::columnar::Data;
use mz_persist_types::stats::{ColumnStats, DynStats};
use mz_repr::stats::PersistSourceDataStats;
use timely::communication::Push;
use timely::dataflow::channels::pact::Pipeline;
use timely::dataflow::channels::Bundle;
use timely::dataflow::operators::generic::builder_rc::OperatorBuilder;
use timely::dataflow::operators::{Capability, OkErr};
use timely::dataflow::{Scope, Stream};
use timely::progress::Antichain;
use timely::scheduling::Activator;

use mz_expr::{ColumnSpecs, Interpreter, MfpPlan, ResultSpec, UnmaterializableFunc};
use mz_persist_client::cache::PersistClientCache;
use mz_persist_client::fetch::FetchedPart;
use mz_repr::{
    Datum, DatumToPersist, DatumToPersistFn, DatumVec, Diff, GlobalId, RelationDesc, Row, RowArena,
    Timestamp,
};
use tracing::error;

use crate::controller::CollectionMetadata;
use crate::types::errors::DataflowError;
use crate::types::sources::{fake_relation_desc, SourceData, SOURCE_DATA_ERROR};

pub use mz_persist_client::operators::shard_source::FlowControl;
use mz_timely_util::buffer::ConsolidateBuffer;

/// Creates a new source that reads from a persist shard, distributing the work
/// of reading data to all timely workers.
///
/// All times emitted will have been [advanced by] the given `as_of` frontier.
/// All updates at times greater or equal to `until` will be suppressed.
/// The `map_filter_project` argument, if supplied, may be partially applied,
/// and any un-applied part of the argument will be left behind in the argument.
///
/// Users of this function have the ability to apply flow control to the output
/// to limit the in-flight data (measured in bytes) it can emit. The flow control
/// input is a timely stream that communicates the frontier at which the data
/// emitted from by this source have been dropped.
///
/// **Note:** Because this function is reading batches from `persist`, it is working
/// at batch granularity. In practice, the source will be overshooting the target
/// flow control upper by an amount that is related to the size of batches.
///
/// If no flow control is desired an empty stream whose frontier immediately advances
/// to the empty antichain can be used. An easy easy of creating such stream is by
/// using [`timely::dataflow::operators::generic::operator::empty`].
///
/// [advanced by]: differential_dataflow::lattice::Lattice::advance_by
pub fn persist_source<G, YFn>(
    scope: &G,
    source_id: GlobalId,
    persist_clients: Arc<PersistClientCache>,
    metadata: CollectionMetadata,
    as_of: Option<Antichain<Timestamp>>,
    until: Antichain<Timestamp>,
    map_filter_project: Option<&mut MfpPlan>,
    flow_control: Option<FlowControl<G>>,
    yield_fn: YFn,
) -> (
    Stream<G, (Row, Timestamp, Diff)>,
    Stream<G, (DataflowError, Timestamp, Diff)>,
    Rc<dyn Any>,
)
where
    G: Scope<Timestamp = mz_repr::Timestamp>,
    YFn: Fn(Instant, usize) -> bool + 'static,
{
    let (stream, token) = persist_source_core(
        scope,
        source_id,
        persist_clients,
        metadata,
        as_of,
        until,
        map_filter_project,
        flow_control,
        yield_fn,
    );
    let (ok_stream, err_stream) = stream.ok_err(|(d, t, r)| match d {
        Ok(row) => Ok((row, t, r)),
        Err(err) => Err((err, t, r)),
    });
    (ok_stream, err_stream, token)
}

/// Creates a new source that reads from a persist shard, distributing the work
/// of reading data to all timely workers.
///
/// All times emitted will have been [advanced by] the given `as_of` frontier.
///
/// [advanced by]: differential_dataflow::lattice::Lattice::advance_by
#[allow(clippy::needless_borrow)]
pub fn persist_source_core<G, YFn>(
    scope: &G,
    source_id: GlobalId,
    persist_clients: Arc<PersistClientCache>,
    metadata: CollectionMetadata,
    as_of: Option<Antichain<Timestamp>>,
    until: Antichain<Timestamp>,
    map_filter_project: Option<&mut MfpPlan>,
    flow_control: Option<FlowControl<G>>,
    yield_fn: YFn,
) -> (
    Stream<G, (Result<Row, DataflowError>, Timestamp, Diff)>,
    Rc<dyn Any>,
)
where
    G: Scope<Timestamp = mz_repr::Timestamp>,
    YFn: Fn(Instant, usize) -> bool + 'static,
{
    let name = source_id.to_string();
<<<<<<< HEAD
    let desc = metadata.relation_desc.clone();
    let filter_plan = map_filter_project.as_ref().map(|p| (*p).clone());
    let time_range = if let Some(lower) = as_of.as_ref().and_then(|a| a.as_option().copied()) {
        // If we have a lower bound, we can provide a bound on mz_now to our filter pushdown.
        // Range is inclusive, so it's safe to use the maximum timestamp as the upper bound when
        // `until ` is the empty antichain.
        // TODO: continually narrow this as the frontier progresses.
        let upper = until.as_option().copied().unwrap_or(Timestamp::MAX);
        ResultSpec::value_between(Datum::MzTimestamp(lower), Datum::MzTimestamp(upper))
    } else {
        ResultSpec::anything()
    };
=======
    let mfp_pushdown = map_filter_project.as_ref().map(|x| MfpPushdown::new(*x));
    let desc = fake_relation_desc(&metadata.relation_desc);
>>>>>>> 47db77f2
    let (fetched, token) = shard_source(
        &mut scope.clone(),
        &name,
        persist_clients,
        metadata.persist_location,
        metadata.data_shard,
        as_of,
        until.clone(),
        flow_control,
        Arc::new(metadata.relation_desc),
        Arc::new(UnitSchema),
        move |stats| {
            if let Some(plan) = &filter_plan {
                let arena = RowArena::new();
                let mut ranges = ColumnSpecs::new(desc.typ().clone(), &arena);
                // TODO: even better if we can use the lower bound of the part itself!
                ranges.push_unmaterializable(UnmaterializableFunc::MzNow, time_range);
                let stats = PersistSourceDataStatsImpl { desc: &desc, stats };
                let total_count = stats.len();
                for (id, _) in desc.iter().enumerate() {
                    let min = stats.col_min(id, &arena);
                    let max = stats.col_max(id, &arena);
                    let nulls = stats.col_null_count(id);
                    if let (Some(total_count), Some(min), Some(max), Some(nulls)) =
                        (total_count, min, max, nulls)
                    {
                        let value_range = if nulls == total_count {
                            ResultSpec::nothing()
                        } else {
                            ResultSpec::value_between(min, max)
                        };
                        let null_range = if nulls == 0 {
                            ResultSpec::nothing()
                        } else {
                            ResultSpec::null()
                        };
                        let range = value_range.union(null_range);
                        if nulls > 0 {
                            assert!(range.may_contain(Datum::Null));
                        }
                        ranges.push_column(id, range);
                    }
                }
                let result = ranges.eval_mfp_plan(plan).range;
                result.may_contain(Datum::True) || result.may_fail()
            } else {
                true
            }
        },
    );
    let rows = decode_and_mfp(&fetched, &name, until, map_filter_project, yield_fn);
    (rows, token)
}

pub fn decode_and_mfp<G, YFn>(
    fetched: &Stream<G, FetchedPart<SourceData, (), Timestamp, Diff>>,
    name: &str,
    until: Antichain<Timestamp>,
    mut map_filter_project: Option<&mut MfpPlan>,
    yield_fn: YFn,
) -> Stream<G, (Result<Row, DataflowError>, Timestamp, Diff)>
where
    G: Scope<Timestamp = mz_repr::Timestamp>,
    YFn: Fn(Instant, usize) -> bool + 'static,
{
    let scope = fetched.scope();
    let mut builder = OperatorBuilder::new(
        format!("persist_source::decode_and_mfp({})", name),
        scope.clone(),
    );
    let operator_info = builder.operator_info();

    let mut fetched_input = builder.new_input(fetched, Pipeline);
    let (mut updates_output, updates_stream) = builder.new_output();

    // Re-used state for processing and building rows.
    let mut datum_vec = mz_repr::DatumVec::new();
    let mut row_builder = Row::default();

    // Extract the MFP if it exists; leave behind an identity MFP in that case.
    let map_filter_project = map_filter_project.as_mut().map(|mfp| mfp.take());

    builder.build(move |_caps| {
        // Acquire an activator to reschedule the operator when it has unfinished work.
        let activations = scope.activations();
        let activator = Activator::new(&operator_info.address[..], activations);
        // Maintain a list of work to do
        let mut pending_work = std::collections::VecDeque::new();
        let mut buffer = Default::default();

        move |_frontier| {
            fetched_input.for_each(|time, data| {
                data.swap(&mut buffer);
                let capability = time.retain();
                for fetched_part in buffer.drain(..) {
                    pending_work.push_back(PendingWork {
                        capability: capability.clone(),
                        fetched_part,
                    })
                }
            });

            let mut work = 0;
            let start_time = Instant::now();
            let mut output = updates_output.activate();
            let mut handle = ConsolidateBuffer::new(&mut output, 0);
            while !pending_work.is_empty() && !yield_fn(start_time, work) {
                let done = pending_work.front_mut().unwrap().do_work(
                    &mut work,
                    start_time,
                    &yield_fn,
                    &until,
                    map_filter_project.as_ref(),
                    &mut datum_vec,
                    &mut row_builder,
                    &mut handle,
                );
                if done {
                    pending_work.pop_front();
                }
            }
            if !pending_work.is_empty() {
                activator.activate();
            }
        }
    });

    updates_stream
}

/// Pending work to read from fetched parts
struct PendingWork {
    /// The time at which the work should happen.
    capability: Capability<Timestamp>,
    /// Pending fetched part.
    fetched_part: FetchedPart<SourceData, (), Timestamp, Diff>,
}

impl PendingWork {
    /// Perform work, reading from the fetched part, decoding, and sending outputs, while checking
    /// `yield_fn` whether more fuel is available.
    fn do_work<P, YFn>(
        &mut self,
        work: &mut usize,
        start_time: Instant,
        yield_fn: YFn,
        until: &Antichain<Timestamp>,
        map_filter_project: Option<&MfpPlan>,
        datum_vec: &mut DatumVec,
        row_builder: &mut Row,
        output: &mut ConsolidateBuffer<Timestamp, Result<Row, DataflowError>, Diff, P>,
    ) -> bool
    where
        P: Push<Bundle<Timestamp, (Result<Row, DataflowError>, Timestamp, Diff)>>,
        YFn: Fn(Instant, usize) -> bool,
    {
        while let Some(((key, val), time, diff)) = self.fetched_part.next() {
            if until.less_equal(&time) {
                continue;
            }
            match (key, val) {
                (Ok(SourceData(Ok(row))), Ok(())) => {
                    if let Some(mfp) = map_filter_project {
                        let arena = mz_repr::RowArena::new();
                        let mut datums_local = datum_vec.borrow_with(&row);
                        for result in mfp.evaluate(
                            &mut datums_local,
                            &arena,
                            time,
                            diff,
                            |time| !until.less_equal(time),
                            row_builder,
                        ) {
                            match result {
                                Ok((row, time, diff)) => {
                                    // Additional `until` filtering due to temporal filters.
                                    if !until.less_equal(&time) {
                                        output.give_at(&self.capability, (Ok(row), time, diff));
                                        *work += 1;
                                    }
                                }
                                Err((err, time, diff)) => {
                                    // Additional `until` filtering due to temporal filters.
                                    if !until.less_equal(&time) {
                                        output.give_at(&self.capability, (Err(err), time, diff));
                                        *work += 1;
                                    }
                                }
                            }
                        }
                    } else {
                        output.give_at(&self.capability, (Ok(row), time, diff));
                        *work += 1;
                    }
                }
                (Ok(SourceData(Err(err))), Ok(())) => {
                    output.give_at(&self.capability, (Err(err), time, diff));
                    *work += 1;
                }
                // TODO(petrosagg): error handling
                (Err(_), Ok(_)) | (Ok(_), Err(_)) | (Err(_), Err(_)) => {
                    panic!("decoding failed")
                }
            }
            if yield_fn(start_time, *work) {
                return false;
            }
        }
        true
    }
}

#[derive(Debug)]
struct PersistSourceDataStatsImpl<'a> {
    desc: &'a RelationDesc,
    stats: &'a PartStats,
}

fn downcast_stats<'a, T: Data>(stats: &'a dyn DynStats) -> Option<&'a T::Stats> {
    match stats.as_any().downcast_ref::<T::Stats>() {
        Some(x) => Some(x),
        None => {
            error!(
                "unexpected stats type for {}: {}",
                std::any::type_name::<T>(),
                stats.type_name()
            );
            None
        }
    }
}

impl PersistSourceDataStats for PersistSourceDataStatsImpl<'_> {
    fn len(&self) -> Option<usize> {
        Some(self.stats.key.len)
    }

    fn err_count(&self) -> Option<usize> {
        // Counter-intuitive: We can easily calculate the number of errors that
        // were None from the column stats, but not how many were Some. So, what
        // we do is count the number of Nones, which is the number of Oks, and
        // then subtract that from the total.
        let num_results = self.stats.key.len;
        let num_oks = self
            .stats
            .key
            .col::<Option<Vec<u8>>>(SOURCE_DATA_ERROR)
            .expect("stats type should match column")
            .map(|x| x.none);
        num_oks.map(|num_oks| num_results - num_oks)
    }

    fn col_min<'a>(&'a self, idx: usize, arena: &'a RowArena) -> Option<Datum<'a>> {
        struct ColMin<'a>(&'a dyn DynStats, &'a RowArena);
        impl<'a> DatumToPersistFn<Option<Datum<'a>>> for ColMin<'a> {
            fn call<T: DatumToPersist>(self) -> Option<Datum<'a>> {
                let ColMin(stats, arena) = self;
                downcast_stats::<T::Data>(stats)?
                    .lower()
                    .map(|val| arena.make_datum(|packer| T::decode(val, packer)))
            }
        }

        let name = self.desc.get_name(idx);
        let typ = &self.desc.typ().column_types[idx];
        let stats = self.stats.key.cols.get(name.as_str())?;
        typ.to_persist(ColMin(stats.as_ref(), arena))
    }

    fn col_max<'a>(&'a self, idx: usize, arena: &'a RowArena) -> Option<Datum<'a>> {
        struct ColMax<'a>(&'a dyn DynStats, &'a RowArena);
        impl<'a> DatumToPersistFn<Option<Datum<'a>>> for ColMax<'a> {
            fn call<T: DatumToPersist>(self) -> Option<Datum<'a>> {
                let ColMax(stats, arena) = self;
                downcast_stats::<T::Data>(stats)?
                    .upper()
                    .map(|val| arena.make_datum(|packer| T::decode(val, packer)))
            }
        }

        let name = self.desc.get_name(idx);
        let typ = &self.desc.typ().column_types[idx];
        let stats = self.stats.key.cols.get(name.as_str())?;
        typ.to_persist(ColMax(stats.as_ref(), arena))
    }

    fn col_null_count(&self, idx: usize) -> Option<usize> {
        struct ColNullCount<'a>(&'a dyn DynStats);
        impl<'a> DatumToPersistFn<Option<usize>> for ColNullCount<'a> {
            fn call<T: DatumToPersist>(self) -> Option<usize> {
                let ColNullCount(stats) = self;
                let stats = downcast_stats::<T::Data>(stats).expect("WIP");
                Some(stats.none_count())
            }
        }

        let name = self.desc.get_name(idx);
        let typ = &self.desc.typ().column_types[idx];
        let stats = self.stats.key.cols.get(name.as_str());
        typ.to_persist(ColNullCount(stats?.as_ref()))
    }

    fn row_min(&self, _row: &mut Row) -> Option<usize> {
        None
    }

    fn row_max(&self, _row: &mut Row) -> Option<usize> {
        None
    }
}

#[cfg(test)]
mod tests {
    use mz_persist_client::stats::PartStats;
    use mz_persist_types::codec_impls::UnitSchema;
    use mz_persist_types::columnar::{PartEncoder, Schema};
    use mz_persist_types::part::PartBuilder;
    use mz_persist_types::stats::StructStats;
    use mz_repr::stats::PersistSourceDataStats;
    use mz_repr::{
        Datum, DatumToPersist, DatumToPersistFn, RelationDesc, Row, RowArena, ScalarType,
    };
    use proptest::prelude::*;

    use crate::source::persist_source::PersistSourceDataStatsImpl;
    use crate::types::sources::{fake_relation_desc, SourceData};

    proptest! {
       #[test]
       #[cfg_attr(miri, ignore)] // too slow
        fn scalar_type_columnar_roundtrip(scalar_type in any::<ScalarType>() ) {
            use mz_persist_types::parquet::validate_roundtrip;
            let mut rows = Vec::new();
            for datum in scalar_type.interesting_datums() {
               rows.push(SourceData(Ok(Row::pack(std::iter::once(datum)))));
            }

            // Non-nullable version of the column.
            let schema = RelationDesc::empty().with_column("col", scalar_type.clone().nullable(false));
            for row in rows.iter() {
                assert_eq!(validate_roundtrip(&schema, row), Ok(()));
            }

            // Nullable version of the column.
            let schema = RelationDesc::empty().with_column("col", scalar_type.nullable(true));
            rows.push(SourceData(Ok(Row::pack(std::iter::once(Datum::Null)))));
            for row in rows.iter() {
                assert_eq!(validate_roundtrip(&schema, row), Ok(()));
            }
        }
    }

    /// A helper for writing tests that validate stats collection.
    pub fn validate_stats<T, S, F>(schema: &S, val: &T, validate: F) -> Result<(), String>
    where
        T: Default + PartialEq + std::fmt::Debug,
        S: Schema<T>,
        F: FnOnce(&PartStats) -> Result<(), String>,
    {
        let mut part = PartBuilder::new(schema, &UnitSchema);
        {
            let part_mut = part.get_mut();
            schema.encoder(part_mut.key)?.encode(val);
            part_mut.ts.push(1);
            part_mut.diff.push(1);
        }
        let part = part.finish()?;

        let mut key = StructStats {
            len: part.len(),
            cols: Default::default(),
        };
        let mut key_cols = part.key_ref();
        for (name, _typ, stats_fn) in schema.columns() {
            let col_stats = key_cols.stats(&name, stats_fn)?;
            key.cols.insert(name, col_stats);
        }
        key_cols.finish()?;
        let stats = PartStats { key };

        validate(&stats)
    }

    struct VerifyStatsSome<'a>(PersistSourceDataStatsImpl<'a>, &'a RowArena, Datum<'a>);
    impl<'a> DatumToPersistFn<()> for VerifyStatsSome<'a> {
        fn call<T: DatumToPersist>(self) -> () {
            let VerifyStatsSome(stats, arena, datum) = self;
            if let Some(lower) = stats.col_min(0, arena) {
                assert!(lower <= datum, "{} vs {} stats={:?}", lower, datum, stats);
            }
            if let Some(upper) = stats.col_max(0, arena) {
                assert!(upper >= datum, "{} vs {}", upper, datum);
            }
            assert_eq!(stats.col_null_count(0), Some(0));
        }
    }

    struct VerifyStatsNone<'a>(PersistSourceDataStatsImpl<'a>);
    impl<'a> DatumToPersistFn<()> for VerifyStatsNone<'a> {
        fn call<T: DatumToPersist>(self) -> () {
            let VerifyStatsNone(stats) = self;
            // assert!(stats.lower().is_none());
            // assert!(stats.upper().is_none());
            assert_eq!(stats.col_null_count(0), Some(1));
        }
    }

    proptest! {
       #[test]
       #[cfg_attr(miri, ignore)] // too slow
        fn scalar_type_stats_roundtrip(scalar_type in any::<ScalarType>() ) {
            mz_ore::test::init_logging();
            let arena = RowArena::default();

            // Non-nullable version of the column.
            let column_type = scalar_type.clone().nullable(false);
            let schema = RelationDesc::empty().with_column("col", column_type.clone());
            let fake_schema = fake_relation_desc(&schema);
            for datum in scalar_type.interesting_datums() {
                let row = SourceData(Ok(Row::pack(std::iter::once(datum))));
                let res = validate_stats(&schema, &row, |stats| {
                    let stats = PersistSourceDataStatsImpl{stats,desc: &fake_schema };
                    column_type.to_persist(VerifyStatsSome(stats, &arena, datum));
                    Ok(())
                });
                assert_eq!(res, Ok(()));
             }

            // Nullable version of the column.
            let column_type = scalar_type.clone().nullable(true);
            let schema = RelationDesc::empty().with_column("col", column_type.clone());
            let fake_schema = fake_relation_desc(&schema);
            for datum in scalar_type.interesting_datums() {
                let row = SourceData(Ok(Row::pack(std::iter::once(datum))));
                let res = validate_stats(&schema, &row, |stats| {
                    let stats = PersistSourceDataStatsImpl{stats,desc: &fake_schema };
                    column_type.to_persist(VerifyStatsSome(stats, &arena, datum));
                    Ok(())
                });
                assert_eq!(res, Ok(()));
            }
            let row = SourceData(Ok(Row::pack(std::iter::once(Datum::Null))));
            let res = validate_stats(&schema, &row, |stats| {
                let stats = PersistSourceDataStatsImpl{stats,desc: &fake_schema };
                column_type.to_persist(VerifyStatsNone(stats));
                Ok(())
            });
            assert_eq!(res, Ok(()));
        }
    }
}<|MERGE_RESOLUTION|>--- conflicted
+++ resolved
@@ -130,8 +130,8 @@
     YFn: Fn(Instant, usize) -> bool + 'static,
 {
     let name = source_id.to_string();
-<<<<<<< HEAD
     let desc = metadata.relation_desc.clone();
+    let fake_desc = fake_relation_desc(&desc);
     let filter_plan = map_filter_project.as_ref().map(|p| (*p).clone());
     let time_range = if let Some(lower) = as_of.as_ref().and_then(|a| a.as_option().copied()) {
         // If we have a lower bound, we can provide a bound on mz_now to our filter pushdown.
@@ -143,10 +143,6 @@
     } else {
         ResultSpec::anything()
     };
-=======
-    let mfp_pushdown = map_filter_project.as_ref().map(|x| MfpPushdown::new(*x));
-    let desc = fake_relation_desc(&metadata.relation_desc);
->>>>>>> 47db77f2
     let (fetched, token) = shard_source(
         &mut scope.clone(),
         &name,
@@ -164,7 +160,10 @@
                 let mut ranges = ColumnSpecs::new(desc.typ().clone(), &arena);
                 // TODO: even better if we can use the lower bound of the part itself!
                 ranges.push_unmaterializable(UnmaterializableFunc::MzNow, time_range);
-                let stats = PersistSourceDataStatsImpl { desc: &desc, stats };
+                let stats = PersistSourceDataStatsImpl {
+                    desc: &fake_desc,
+                    stats,
+                };
                 let total_count = stats.len();
                 for (id, _) in desc.iter().enumerate() {
                     let min = stats.col_min(id, &arena);
