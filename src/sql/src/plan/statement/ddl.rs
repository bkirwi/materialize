--- conflicted
+++ resolved
@@ -12,7 +12,7 @@
 //! This module houses the handlers for statements that modify the catalog, like
 //! `ALTER`, `CREATE`, and `DROP`.
 
-use std::collections::{BTreeMap, BTreeSet, HashMap, HashSet};
+use std::collections::{BTreeSet, HashMap, HashSet};
 use std::fmt::Write;
 use std::str::FromStr;
 
@@ -69,18 +69,11 @@
     CreateClusterReplicaStatement, CreateClusterStatement, CreateConnection,
     CreateConnectionStatement, CreateDatabaseStatement, CreateIndexStatement,
     CreateMaterializedViewStatement, CreateRoleOption, CreateRoleStatement, CreateSchemaStatement,
-<<<<<<< HEAD
-    CreateSecretStatement, CreateSinkConnection, CreateSinkStatement, CreateSourceConnection,
-    CreateSourceFormat, CreateSourceOption, CreateSourceOptionName, CreateSourceStatement,
-    CreateTableStatement, CreateTypeAs, CreateTypeStatement, CreateViewStatement,
-    CreateViewsSourceTarget, CreateViewsStatement, CsrConnectionAvro, CsrConnectionOption,
-=======
     CreateSecretStatement, CreateSinkConnection, CreateSinkOption, CreateSinkOptionName,
     CreateSinkStatement, CreateSourceConnection, CreateSourceFormat, CreateSourceOption,
     CreateSourceOptionName, CreateSourceStatement, CreateTableStatement, CreateTypeAs,
     CreateTypeStatement, CreateViewStatement, CreateViewsSourceTarget, CreateViewsStatement,
     CsrConfigOption, CsrConfigOptionName, CsrConnection, CsrConnectionAvro, CsrConnectionOption,
->>>>>>> 1425fea5
     CsrConnectionOptionName, CsrConnectionProtobuf, CsrSeedProtobuf, CsvColumns, DbzMode,
     DbzTxMetadataOption, DropClusterReplicasStatement, DropClustersStatement,
     DropDatabaseStatement, DropObjectsStatement, DropRolesStatement, DropSchemaStatement, Envelope,
@@ -373,41 +366,6 @@
     }
 
     let (external_connection, encoding) = match connection {
-<<<<<<< HEAD
-        CreateSourceConnection::Kafka(kafka) => {
-            let (kafka_connection, options, optional_start_offset, group_id_prefix) = match &kafka
-                .connection
-            {
-                mz_sql_parser::ast::KafkaConnection::Inline { broker } => {
-                    scx.require_unsafe_mode("creating Kafka sources with inline connections")?;
-                    let connection = KafkaConnection {
-                        brokers: vec![broker.clone()],
-                        progress_topic: None,
-                        security: None,
-                    };
-
-                    let options = connection.clone().into();
-
-                    (connection, options, None, None)
-                }
-                mz_sql_parser::ast::KafkaConnection::Reference {
-                    connection,
-                    with_options,
-                } => {
-                    let item = scx.get_item_by_resolved_name(&connection)?;
-                    let connection = match item.connection()? {
-                        Connection::Kafka(connection) => connection.clone(),
-                        _ => sql_bail!("{} is not a kafka connection", item.name()),
-                    };
-
-                    // Starting offsets are allowed out unsafe mode, as they are a simple,
-                    // useful way to specify where to start reading a topic.
-                    if with_options.iter().any(|opt| {
-                        opt.name != KafkaConfigOptionName::StartOffset
-                            && opt.name != KafkaConfigOptionName::StartTimestamp
-                    }) {
-                        scx.require_unsafe_mode("KAFKA CONNECTION...WITH (...)")?;
-=======
         CreateSourceConnection::Kafka(mz_sql_parser::ast::KafkaSourceConnection {
             connection: connection_inner,
             topic,
@@ -417,15 +375,13 @@
                 match &connection_inner {
                     mz_sql_parser::ast::KafkaConnection::Inline { broker } => {
                         scx.require_unsafe_mode("creating Kafka sources with inline connections")?;
-                        let mut options = BTreeMap::new();
-                        options.insert(
-                            "bootstrap.servers".into(),
-                            KafkaAddrs::from_str(broker)
-                                .map_err(|e| sql_err!("parsing kafka broker: {e}"))?
-                                .to_string()
-                                .into(),
-                        );
-                        let connection = KafkaConnection::try_from(&mut options)?;
+                        let connection = KafkaConnection {
+                            brokers: vec![broker.clone()],
+                            progress_topic: None,
+                            security: None,
+                        };
+
+                        let options = connection.clone().into();
                         (
                             connection,
                             topic
@@ -435,7 +391,6 @@
                             None,
                             None,
                         )
->>>>>>> 1425fea5
                     }
                     mz_sql_parser::ast::KafkaConnection::Reference {
                         connection,
@@ -1894,296 +1849,6 @@
     }))
 }
 
-<<<<<<< HEAD
-#[allow(clippy::too_many_arguments)]
-fn kafka_sink_builder(
-    scx: &StatementContext,
-    connection: mz_sql_parser::ast::KafkaConnection<Aug>,
-    format: Option<Format<Aug>>,
-    with_options: &mut BTreeMap<String, SqlValueOrSecret>,
-    topic_name: String,
-    relation_key_indices: Option<Vec<usize>>,
-    key_desc_and_indices: Option<(RelationDesc, Vec<usize>)>,
-    value_desc: RelationDesc,
-    envelope: SinkEnvelope,
-) -> Result<StorageSinkConnectionBuilder, PlanError> {
-    let (connection_id, connection, config_options) = match connection {
-        mz_sql_parser::ast::KafkaConnection::Reference {
-            connection,
-            with_options,
-        } => {
-            let item = scx.get_item_by_resolved_name(&connection)?;
-            // Get Kafka connection
-            let connection = match item.connection()? {
-                Connection::Kafka(connection) => connection.clone(),
-                _ => sql_bail!("{} is not a kafka connection", item.name()),
-            };
-
-            for option in with_options.iter() {
-                if matches!(
-                    option.name,
-                    KafkaConfigOptionName::StartOffset | KafkaConfigOptionName::StartTimestamp
-                ) {
-                    sql_bail!("Sinks do not support {}", option.name.to_ast_string());
-                }
-            }
-
-            if !with_options.is_empty() {
-                scx.require_unsafe_mode("KAFKA CONNECTION...WITH (...)")?;
-            }
-
-            let extracted_options: KafkaConfigOptionExtracted = with_options.try_into()?;
-            let config_options = kafka_util::LibRdKafkaConfig::try_from(&extracted_options)?.0;
-            (item.id(), connection, config_options)
-        }
-        mz_sql_parser::ast::KafkaConnection::Inline { .. } => unreachable!(),
-    };
-
-    let avro_key_fullname = match with_options.remove("avro_key_fullname") {
-        Some(SqlValueOrSecret::Value(Value::String(s))) => Some(s),
-        None => None,
-        Some(_) => sql_bail!("avro_key_fullname must be a string"),
-    };
-
-    if key_desc_and_indices.is_none() && avro_key_fullname.is_some() {
-        sql_bail!("Cannot specify avro_key_fullname without a corresponding KEY field");
-    }
-
-    let avro_value_fullname = match with_options.remove("avro_value_fullname") {
-        Some(SqlValueOrSecret::Value(Value::String(s))) => Some(s),
-        None => None,
-        Some(_) => sql_bail!("avro_value_fullname must be a string"),
-    };
-
-    if key_desc_and_indices.is_some()
-        && (avro_key_fullname.is_some() ^ avro_value_fullname.is_some())
-    {
-        sql_bail!("Must specify both avro_key_fullname and avro_value_fullname when specifying generated schema names");
-    }
-
-    let format = match format {
-        Some(Format::Avro(AvroSchema::Csr {
-            csr_connection:
-                CsrConnectionAvro {
-                    connection,
-                    seed,
-                    key_strategy,
-                    value_strategy,
-                },
-        })) => {
-            if seed.is_some() {
-                sql_bail!("SEED option does not make sense with sinks");
-            }
-            if key_strategy.is_some() {
-                sql_bail!("KEY STRATEGY option does not make sense with sinks");
-            }
-            if value_strategy.is_some() {
-                sql_bail!("VALUE STRATEGY option does not make sense with sinks");
-            }
-
-            let item = scx.get_item_by_resolved_name(&connection.connection)?;
-            let csr_connection = match item.connection()? {
-                Connection::Csr(connection) => connection.clone(),
-                _ => {
-                    sql_bail!("{} is not a schema registry connection", item.name())
-                }
-            };
-            let schema_generator = AvroSchemaGenerator::new(
-                avro_key_fullname.as_deref(),
-                avro_value_fullname.as_deref(),
-                key_desc_and_indices
-                    .as_ref()
-                    .map(|(desc, _indices)| desc.clone()),
-                value_desc.clone(),
-                matches!(envelope, SinkEnvelope::Debezium),
-                true,
-            );
-            let value_schema = schema_generator.value_writer_schema().to_string();
-            let key_schema = schema_generator
-                .key_writer_schema()
-                .map(|key_schema| key_schema.to_string());
-
-            KafkaSinkFormat::Avro {
-                key_schema,
-                value_schema,
-                csr_connection,
-            }
-        }
-        Some(Format::Json) => KafkaSinkFormat::Json,
-        Some(format) => bail_unsupported!(format!("sink format {:?}", format)),
-        None => bail_unsupported!("sink without format"),
-    };
-
-    let consistency_config = KafkaConsistencyConfig::Progress {
-        topic: connection
-            .progress_topic
-            .clone()
-            .unwrap_or_else(|| format!("_materialize-progress-{connection_id}")),
-    };
-
-    // Use the user supplied value for partition count, or default to -1 (broker default)
-    let partition_count = match with_options.remove("partition_count") {
-        None => -1,
-        Some(SqlValueOrSecret::Value(Value::Number(n))) => n.parse::<i32>()?,
-        Some(_) => sql_bail!("partition count for sink topics must be an integer"),
-    };
-
-    if partition_count == 0 || partition_count < -1 {
-        sql_bail!(
-            "partition count for sink topics must be a positive integer or -1 for broker default"
-        );
-    }
-
-    // Use the user supplied value for replication factor, or default to -1 (broker default)
-    let replication_factor = match with_options.remove("replication_factor") {
-        None => -1,
-        Some(SqlValueOrSecret::Value(Value::Number(n))) => n.parse::<i32>()?,
-        Some(_) => sql_bail!("replication factor for sink topics must be an integer"),
-    };
-
-    if replication_factor == 0 || replication_factor < -1 {
-        sql_bail!(
-            "replication factor for sink topics must be a positive integer or -1 for broker default"
-        );
-    }
-
-    let retention_duration = match with_options.remove("retention_ms") {
-        None => None,
-        Some(SqlValueOrSecret::Value(Value::Number(n))) => match n.parse::<i64>()? {
-            -1 => Some(None),
-            millis @ 0.. => Some(Some(Duration::from_millis(millis as u64))),
-            _ => sql_bail!("retention ms for sink topics must be greater than or equal to -1"),
-        },
-        Some(_) => sql_bail!("retention ms for sink topics must be an integer"),
-    };
-
-    let retention_bytes = match with_options.remove("retention_bytes") {
-        None => None,
-        Some(SqlValueOrSecret::Value(Value::Number(n))) => Some(n.parse::<i64>()?),
-        Some(_) => sql_bail!("retention bytes for sink topics must be an integer"),
-    };
-
-    if retention_bytes.unwrap_or(0) < -1 {
-        sql_bail!("retention bytes for sink topics must be greater than or equal to -1");
-    }
-    let retention = KafkaSinkConnectionRetention {
-        duration: retention_duration,
-        bytes: retention_bytes,
-    };
-
-    Ok(StorageSinkConnectionBuilder::Kafka(
-        KafkaSinkConnectionBuilder {
-            connection_id,
-            connection,
-            options: config_options,
-            format,
-            topic_name,
-            consistency_config,
-            partition_count,
-            replication_factor,
-            fuel: 10000,
-            relation_key_indices,
-            key_desc_and_indices,
-            value_desc,
-            retention,
-        },
-    ))
-=======
-/// Determines the consistency configuration (topic and format) that should be used for a Kafka
-/// sink based on the given configuration items.
-///
-/// This is slightly complicated because of a desire to maintain backwards compatibility with
-/// previous ways of specifying consistency configuration.
-fn get_kafka_sink_consistency_config(
-    scx: &StatementContext,
-    topic_name: &str,
-    sink_format: &KafkaSinkFormat,
-    consistency: Option<KafkaConsistency<Aug>>,
-) -> Result<Option<(String, KafkaSinkFormat)>, PlanError> {
-    let result = match consistency {
-        Some(KafkaConsistency {
-            topic,
-            topic_format,
-        }) => match topic_format {
-            Some(Format::Avro(AvroSchema::Csr {
-                csr_connection:
-                    CsrConnectionAvro {
-                        connection: CsrConnection { connection, options },
-                        seed,
-                        key_strategy,
-                        value_strategy,
-                    },
-            })) => {
-                if seed.is_some() {
-                    sql_bail!("SEED option does not make sense with sinks");
-                }
-                if key_strategy.is_some() {
-                    sql_bail!("KEY STRATEGY option does not make sense with sinks");
-                }
-                if value_strategy.is_some() {
-                    sql_bail!("VALUE STRATEGY option does not make sense with sinks");
-                }
-
-                let item = scx.get_item_by_resolved_name(&connection)?;
-                let csr_connection = match item.connection()? {
-                    Connection::Csr(connection) => connection.clone(),
-                    _ => {
-                        sql_bail!("{} is not a schema registry connection", item.name())
-                    }
-                };
-
-                if !options.is_empty() {
-                    sql_bail!("CSR CONNECTIONs for CONSISTENCY topics do not support any options");
-                }
-
-                Some((
-                    topic,
-                    KafkaSinkFormat::Avro {
-                        key_schema: None,
-                        value_schema: avro::get_debezium_transaction_schema().canonical_form(),
-                        csr_connection,
-                    },
-                ))
-            }
-            None => {
-                // If a CONSISTENCY FORMAT is not provided, default to the FORMAT of the sink.
-                match sink_format {
-                    format @ KafkaSinkFormat::Avro { .. } => Some((topic, format.clone())),
-                    KafkaSinkFormat::Json => bail_unsupported!("CONSISTENCY FORMAT JSON"),
-                }
-            }
-            Some(other) => bail_unsupported!(format!("CONSISTENCY FORMAT {}", &other)),
-        },
-        None => {
-            match sink_format {
-                KafkaSinkFormat::Avro {
-                    csr_connection,
-                    ..
-                } => {
-                    let default_consistency_topic = format!("{}-consistency", topic_name);
-                    debug!(
-                        "Using default consistency topic '{}' for topic '{}'",
-                        default_consistency_topic, topic_name
-                    );
-                    Some((
-                        default_consistency_topic,
-                        KafkaSinkFormat::Avro {
-                            key_schema: None,
-                            value_schema: avro::get_debezium_transaction_schema()
-                                .canonical_form(),
-                            csr_connection: csr_connection.clone(),
-                        },
-                    ))
-                }
-                KafkaSinkFormat::Json => sql_bail!("For FORMAT JSON, you need to manually specify an Avro consistency topic using 'CONSISTENCY (TOPIC consistency_topic FORMAT AVRO USING CONFLUENT SCHEMA REGISTRY url)'. The default of using a JSON consistency topic is not supported."),
-            }
-        }
-    };
-
-    Ok(result)
->>>>>>> 1425fea5
-}
-
 pub fn describe_create_sink(
     scx: &StatementContext,
     _: CreateSinkStatement<Aug>,
@@ -2298,24 +1963,10 @@
     }
 
     let connection_builder = match connection {
-        CreateSinkConnection::Kafka {
-<<<<<<< HEAD
-            connection, topic, ..
-=======
-            connection,
-            consistency,
-            ..
->>>>>>> 1425fea5
-        } => kafka_sink_builder(
+        CreateSinkConnection::Kafka { connection, .. } => kafka_sink_builder(
             scx,
             connection,
             format,
-<<<<<<< HEAD
-            &mut with_options,
-            topic,
-=======
-            consistency,
->>>>>>> 1425fea5
             relation_key_indices,
             key_desc_and_indices,
             desc.into_owned(),
@@ -2396,13 +2047,13 @@
     scx: &StatementContext,
     connection: mz_sql_parser::ast::KafkaConnection<Aug>,
     format: Option<Format<Aug>>,
-    consistency: Option<KafkaConsistency<Aug>>,
     relation_key_indices: Option<Vec<usize>>,
     key_desc_and_indices: Option<(RelationDesc, Vec<usize>)>,
     value_desc: RelationDesc,
     envelope: SinkEnvelope,
 ) -> Result<StorageSinkConnectionBuilder, PlanError> {
     let (
+        connection_id,
         connection,
         config_options,
         KafkaConfigOptionExtracted {
@@ -2441,7 +2092,7 @@
 
             let extracted_options: KafkaConfigOptionExtracted = with_options.try_into()?;
             let config_options = kafka_util::LibRdKafkaConfig::try_from(&extracted_options)?.0;
-            (connection, config_options, extracted_options)
+            (item.id(), connection, config_options, extracted_options)
         }
         mz_sql_parser::ast::KafkaConnection::Inline { .. } => unreachable!(),
     };
@@ -2521,8 +2172,12 @@
         None => bail_unsupported!("sink without format"),
     };
 
-    let consistency_config =
-        get_kafka_sink_consistency_config(scx, &topic_name, &format, consistency)?;
+    let consistency_config = KafkaConsistencyConfig::Progress {
+        topic: connection
+            .progress_topic
+            .clone()
+            .unwrap_or_else(|| format!("_materialize-progress-{connection_id}")),
+    };
 
     if partition_count == 0 || partition_count < -1 {
         sql_bail!(
@@ -2549,17 +2204,14 @@
         bytes: retention_bytes,
     };
 
-    let consistency_topic = consistency_config.clone().map(|config| config.0);
-    let consistency_format = consistency_config.map(|config| config.1);
-
     Ok(StorageSinkConnectionBuilder::Kafka(
         KafkaSinkConnectionBuilder {
+            connection_id,
             connection,
             options: config_options,
             format,
             topic_name,
-            consistency_topic_name: consistency_topic,
-            consistency_format,
+            consistency_config,
             partition_count,
             replication_factor,
             fuel: 10000,
