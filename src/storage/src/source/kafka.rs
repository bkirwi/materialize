--- conflicted
+++ resolved
@@ -296,7 +296,6 @@
                     ));
                 }
             }
-<<<<<<< HEAD
             let mut next_message = None;
             let mut sleep_duration = timestamp_granularity;
 
@@ -315,36 +314,10 @@
                     ),
                     Ok(message) => {
                         let source_message =
-                            construct_source_message(&message, self.include_headers)?;
+                            construct_source_message(&message, self.include_headers)
+                                .map_err(SourceReaderError::other_definite)?;
                         next_message = self.handle_message(source_message);
                     }
-=======
-            if !unconsumed_partitions.is_empty() {
-                return Ok(NextMessage::Ready(
-                    SourceMessageType::DropPartitionCapabilities(unconsumed_partitions),
-                ));
-            }
-        }
-        let mut next_message = NextMessage::Pending;
-
-        // Poll the consumer once. We split the consumer's partitions out into separate queues and
-        // poll those individually, but it's still necessary to drive logic that consumes from
-        // rdkafka's internal event queue, such as statistics callbacks.
-        //
-        // Additionally, assigning topics and splitting them off into separate queues is not
-        // atomic, so we expect to see at least some messages to show up when polling the consumer
-        // directly.
-        if let Some(result) = self.consumer.poll(Duration::from_secs(0)) {
-            match result {
-                Err(e) => error!(
-                    "kafka error when polling consumer for source: {} topic: {} : {}",
-                    self.source_name, self.topic_name, e
-                ),
-                Ok(message) => {
-                    let source_message = construct_source_message(&message, self.include_headers)
-                        .map_err(SourceReaderError::other_definite)?;
-                    next_message = self.handle_message(source_message);
->>>>>>> 75c66ac1
                 }
             }
 
@@ -363,12 +336,22 @@
                 let message = self.poll_from_next_queue()?;
                 attempts += 1;
 
-<<<<<<< HEAD
-                if let Some(message) = message {
-                    next_message = self.handle_message(message);
-                    if next_message.is_none() {
-                        // There was a temporary hiccup in getting messages, check again asap.
-                        sleep_duration = Duration::from_millis(1);
+                match message {
+                    Ok(Some(message)) => {
+                        next_message = self.handle_message(message);
+                    }
+                    Err(error) => {
+                        next_message = Some(SourceMessageType::SourceStatus(SourceStatusUpdate {
+                            status: SourceStatus::Stalled,
+                            error: Some(error),
+                        }));
+                        if next_message.is_none() {
+                            // There was a temporary hiccup in getting messages, check again asap.
+                            sleep_duration = Duration::from_millis(1);
+                        }
+                    }
+                    Ok(None) => {
+                        // no message in this queue; keep looping
                     }
                 }
             }
@@ -376,22 +359,6 @@
             match next_message {
                 Some(msg) => return Ok(msg),
                 None => tokio::time::sleep(sleep_duration).await,
-=======
-            match message {
-                Ok(Some(message)) => {
-                    next_message = self.handle_message(message);
-                }
-                Err(error) => {
-                    next_message =
-                        NextMessage::Ready(SourceMessageType::SourceStatus(SourceStatusUpdate {
-                            status: SourceStatus::Stalled,
-                            error: Some(error),
-                        }))
-                }
-                Ok(None) => {
-                    // no message in this queue; keep looping
-                }
->>>>>>> 75c66ac1
             }
         }
     }
